--- conflicted
+++ resolved
@@ -41,11 +41,8 @@
     !user &&
     !request.nextUrl.pathname.startsWith('/login') &&
     !request.nextUrl.pathname.startsWith('/auth') &&
-<<<<<<< HEAD
     !request.nextUrl.pathname.startsWith('/sign-up') &&
-=======
     !request.nextUrl.pathname.startsWith('/api') &&
->>>>>>> 71ebbf11
     request.nextUrl.pathname !== '/'
   ) {
     // no user, potentially respond by redirecting the user to the login page
