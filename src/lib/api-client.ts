import { createClient } from './supabase/client';

// Helper for making authenticated API calls to admin endpoints
export async function authenticatedFetch(
  url: string,
  options: RequestInit = {}
) {
  const supabase = createClient();
  const {
    data: { session },
  } = await supabase.auth.getSession();

  if (!session?.access_token) {
    throw new Error('Not authenticated');
  }

  const headers = {
    'Content-Type': 'application/json',
    Authorization: `Bearer ${session.access_token}`,
    ...options.headers,
  };

  const response = await fetch(url, {
    ...options,
    headers,
  });

  if (!response.ok) {
    let errorData: any;
    try {
      errorData = await response.json();
    } catch (parseError) {
      errorData = { 
        error: 'Request failed - invalid JSON response',
        responseText: await response.text().catch(() => 'Unable to read response')
      };
    }
    
    const errorDetails = {
      url,
      method: options?.method || 'GET',
      requestBody: options?.body,
      status: response.status,
      statusText: response.statusText,
      error: errorData,
      headers: Object.fromEntries(response.headers.entries()),
    };
    
    console.error('API Error:', errorDetails);
    throw new Error(errorData?.error || errorData?.message || `HTTP ${response.status}: ${response.statusText}`);
  }

  return response.json();
}

// Admin API helpers
export const adminAPI = {
  // Users
  async getUsers() {
    return authenticatedFetch('/api/admin/users');
  },

  async createUser(userData: {
    email: string;
    first_name: string;
    last_name: string;
  }) {
    return authenticatedFetch('/api/admin/users', {
      method: 'POST',
      body: JSON.stringify(userData),
    });
  },

  async inviteUser(userData: {
    email: string;
    first_name: string;
    last_name: string;
    company_id: string;
    role: string;
    departments?: string[];
  }) {
    return authenticatedFetch('/api/admin/users/invite', {
      method: 'POST',
      body: JSON.stringify(userData),
    });
  },

  async updateUser(
    userId: string,
    userData: { email: string; first_name: string; last_name: string }
  ) {
    return authenticatedFetch(`/api/admin/users/${userId}`, {
      method: 'PUT',
      body: JSON.stringify(userData),
    });
  },

  async deleteUser(userId: string) {
    return authenticatedFetch(`/api/admin/users/${userId}`, {
      method: 'DELETE',
    });
  },

  // Companies
  async getCompanies() {
    return authenticatedFetch('/api/admin/companies');
  },

  async createCompany(companyData: any) {
    return authenticatedFetch('/api/admin/companies', {
      method: 'POST',
      body: JSON.stringify(companyData),
    });
  },

  async updateCompany(companyId: string, companyData: any) {
    return authenticatedFetch(`/api/admin/companies/${companyId}`, {
      method: 'PUT',
      body: JSON.stringify(companyData),
    });
  },

  async deleteCompany(companyId: string) {
    return authenticatedFetch(`/api/admin/companies/${companyId}`, {
      method: 'DELETE',
    });
  },

  // User-Company Relationships
  async getUserCompanies() {
    return authenticatedFetch('/api/admin/user-companies');
  },

  async getCurrentUserCompanies() {
    return authenticatedFetch('/api/admin/user-companies/current');
  },

  async createUserCompany(relationshipData: any) {
    return authenticatedFetch('/api/admin/user-companies', {
      method: 'POST',
      body: JSON.stringify(relationshipData),
    });
  },

  async updateUserCompany(relationshipId: string, relationshipData: any) {
    return authenticatedFetch(`/api/admin/user-companies/${relationshipId}`, {
      method: 'PUT',
      body: JSON.stringify(relationshipData),
    });
  },

  async deleteUserCompany(relationshipId: string) {
    return authenticatedFetch(`/api/admin/user-companies/${relationshipId}`, {
      method: 'DELETE',
    });
  },

  // Projects
  async getProjects(
    filters: { companyId?: string; status?: string; priority?: string } = {}
  ) {
    const queryParams = new URLSearchParams();
    if (filters.companyId) queryParams.append('companyId', filters.companyId);
    if (filters.status) queryParams.append('status', filters.status);
    if (filters.priority) queryParams.append('priority', filters.priority);

    const url = `/api/admin/projects${queryParams.toString() ? `?${queryParams}` : ''}`;
    return authenticatedFetch(url);
  },

  async createProject(projectData: any) {
    return authenticatedFetch('/api/admin/projects', {
      method: 'POST',
      body: JSON.stringify(projectData),
    });
  },

  async updateProject(projectId: string, projectData: any) {
    return authenticatedFetch(`/api/admin/projects/${projectId}`, {
      method: 'PUT',
      body: JSON.stringify(projectData),
    });
  },

  async deleteProject(projectId: string) {
    return authenticatedFetch(`/api/admin/projects/${projectId}`, {
      method: 'DELETE',
    });
  },

  // Customers
  async getCustomers(
    filters: {
      companyId?: string;
      status?: string;
      search?: string;
      sortBy?: string;
      sortOrder?: string;
      dateFrom?: string;
      dateTo?: string;
      startsWith?: string | null;
    } = {}
  ) {
    const queryParams = new URLSearchParams();
    if (filters.companyId) queryParams.append('companyId', filters.companyId);
    if (filters.status) queryParams.append('status', filters.status);
    if (filters.search) queryParams.append('search', filters.search);
    if (filters.sortBy) queryParams.append('sortBy', filters.sortBy);
    if (filters.sortOrder) queryParams.append('sortOrder', filters.sortOrder);
    if (filters.dateFrom) queryParams.append('dateFrom', filters.dateFrom);
    if (filters.dateTo) queryParams.append('dateTo', filters.dateTo);
    if (filters.startsWith) queryParams.append('startsWith', filters.startsWith);

    const url = `/api/admin/customers${queryParams.toString() ? `?${queryParams}` : ''}`;
    return authenticatedFetch(url);
  },

  async getCustomer(customerId: string) {
    return authenticatedFetch(`/api/admin/customers/${customerId}`);
  },

  async createCustomer(customerData: any) {
    return authenticatedFetch('/api/admin/customers', {
      method: 'POST',
      body: JSON.stringify(customerData),
    });
  },

  async updateCustomer(customerId: string, customerData: any) {
    return authenticatedFetch(`/api/admin/customers/${customerId}`, {
      method: 'PUT',
      body: JSON.stringify(customerData),
    });
  },

  async deleteCustomer(customerId: string) {
    return authenticatedFetch(`/api/admin/customers/${customerId}`, {
      method: 'DELETE',
    });
  },

  async getCustomerLeads(
    customerId: string,
    filters: { status?: string; sortBy?: string; sortOrder?: string } = {}
  ) {
    const queryParams = new URLSearchParams();
    if (filters.status) queryParams.append('status', filters.status);
    if (filters.sortBy) queryParams.append('sortBy', filters.sortBy);
    if (filters.sortOrder) queryParams.append('sortOrder', filters.sortOrder);

    const url = `/api/admin/customers/${customerId}/leads${queryParams.toString() ? `?${queryParams}` : ''}`;
    return authenticatedFetch(url);
  },

  async createCustomerLead(customerId: string, leadData: any) {
    return authenticatedFetch(`/api/admin/customers/${customerId}/leads`, {
      method: 'POST',
      body: JSON.stringify(leadData),
    });
  },

  // Leads
  async getLeads(
    filters: { companyId?: string; status?: string; priority?: string; dateFrom?: string; dateTo?: string } = {}
  ) {
    const queryParams = new URLSearchParams();
    if (filters.companyId) queryParams.append('companyId', filters.companyId);
    if (filters.status) queryParams.append('status', filters.status);
    if (filters.priority) queryParams.append('priority', filters.priority);
    if (filters.dateFrom) queryParams.append('dateFrom', filters.dateFrom);
    if (filters.dateTo) queryParams.append('dateTo', filters.dateTo);

    const url = `/api/admin/leads${queryParams.toString() ? `?${queryParams}` : ''}`;
    return authenticatedFetch(url);
  },

  async getArchivedLeads(
    filters: { companyId?: string; status?: string; priority?: string; dateFrom?: string; dateTo?: string } = {}
  ) {
    const queryParams = new URLSearchParams();
    if (filters.companyId) queryParams.append('companyId', filters.companyId);
    if (filters.status) queryParams.append('status', filters.status);
    if (filters.priority) queryParams.append('priority', filters.priority);
    if (filters.dateFrom) queryParams.append('dateFrom', filters.dateFrom);
    if (filters.dateTo) queryParams.append('dateTo', filters.dateTo);
    queryParams.append('includeArchived', 'true');

    const url = `/api/admin/leads?${queryParams.toString()}`;
    return authenticatedFetch(url);
  },

  async getLead(leadId: string) {
    return authenticatedFetch(`/api/admin/leads/${leadId}`);
  },

  async getTicket(ticketId: string) {
    return authenticatedFetch(`/api/tickets/${ticketId}`);
  },

  async createLead(leadData: any) {
    return authenticatedFetch('/api/admin/leads', {
      method: 'POST',
      body: JSON.stringify(leadData),
    });
  },

  async updateLead(leadId: string, leadData: any) {
    return authenticatedFetch(`/api/admin/leads/${leadId}`, {
      method: 'PUT',
      body: JSON.stringify(leadData),
    });
  },

  async deleteLead(leadId: string) {
    return authenticatedFetch(`/api/admin/leads/${leadId}`, {
      method: 'DELETE',
    });
  },

  async getLeadCalls(leadId: string) {
    return authenticatedFetch(`/api/admin/leads/${leadId}/calls`);
  },

  // All Calls (admin)
<<<<<<< HEAD
  async getAllCalls(filters: { companyId?: string; dateFrom?: string; dateTo?: string; page?: number; limit?: number } = {}) {
    const queryParams = new URLSearchParams();
    if (filters.companyId) queryParams.append('companyId', filters.companyId);
    if (filters.dateFrom) queryParams.append('dateFrom', filters.dateFrom);
    if (filters.dateTo) queryParams.append('dateTo', filters.dateTo);
    if (filters.page) queryParams.append('page', filters.page.toString());
    if (filters.limit) queryParams.append('limit', filters.limit.toString());
=======
  async getAllCalls(filters: { companyId?: string; page?: number; limit?: number; archived?: boolean } = {}) {
    const queryParams = new URLSearchParams();
    if (filters.companyId) queryParams.append('companyId', filters.companyId);
>>>>>>> abb825f4

    const url = `/api/admin/calls${queryParams.toString() ? `?${queryParams}` : ''}`;
    return authenticatedFetch(url);
  },

  // Calls for regular users
<<<<<<< HEAD
  async getUserCalls(filters: { companyId?: string; dateFrom?: string; dateTo?: string; page?: number; limit?: number } = {}) {
    const queryParams = new URLSearchParams();
    if (filters.companyId) queryParams.append('company_id', filters.companyId);
    if (filters.dateFrom) queryParams.append('dateFrom', filters.dateFrom);
    if (filters.dateTo) queryParams.append('dateTo', filters.dateTo);
    if (filters.page) queryParams.append('page', filters.page.toString());
    if (filters.limit) queryParams.append('limit', filters.limit.toString());
=======
  async getUserCalls(filters: { companyId?: string; page?: number; limit?: number; archived?: boolean } = {}) {
    const queryParams = new URLSearchParams();
    if (filters.companyId) queryParams.append('company_id', filters.companyId);
>>>>>>> abb825f4

    const url = `/api/calls${queryParams.toString() ? `?${queryParams}` : ''}`;
    return authenticatedFetch(url);
  },

  // Form Submissions (admin and regular users)
  async getAllFormSubmissions(filters: { companyId?: string; page?: number; limit?: number } = {}) {
    const queryParams = new URLSearchParams();
    if (filters.companyId) queryParams.append('companyId', filters.companyId);
    if (filters.page) queryParams.append('page', filters.page.toString());
    if (filters.limit) queryParams.append('limit', filters.limit.toString());

    const url = `/api/admin/form-submissions${queryParams.toString() ? `?${queryParams}` : ''}`;
    return authenticatedFetch(url);
  },

  async getUserFormSubmissions(filters: { companyId?: string; page?: number; limit?: number } = {}) {
    const queryParams = new URLSearchParams();
    if (filters.companyId) queryParams.append('companyId', filters.companyId);
    if (filters.page) queryParams.append('page', filters.page.toString());
    if (filters.limit) queryParams.append('limit', filters.limit.toString());

    const url = `/api/admin/form-submissions${queryParams.toString() ? `?${queryParams}` : ''}`;
    return authenticatedFetch(url);
  },

  // Non-admin project endpoints
  async getUserProjects(companyId: string) {
    return authenticatedFetch(`/api/projects?companyId=${companyId}`);
  },

  // Non-admin leads endpoints
  async getUserLeads(companyId: string, filters: { dateFrom?: string; dateTo?: string } = {}) {
    const queryParams = new URLSearchParams();
    queryParams.append('companyId', companyId);
    if (filters.dateFrom) queryParams.append('dateFrom', filters.dateFrom);
    if (filters.dateTo) queryParams.append('dateTo', filters.dateTo);

    const response = await authenticatedFetch(`/api/leads?${queryParams.toString()}`);


    return response;
  },

  async getUserArchivedLeads(companyId: string, filters: { dateFrom?: string; dateTo?: string } = {}) {
    const queryParams = new URLSearchParams();
    queryParams.append('companyId', companyId);
    queryParams.append('includeArchived', 'true');
    if (filters.dateFrom) queryParams.append('dateFrom', filters.dateFrom);
    if (filters.dateTo) queryParams.append('dateTo', filters.dateTo);

    return authenticatedFetch(`/api/leads?${queryParams.toString()}`);
  },

  // Non-admin customers endpoints
  async getUserCustomers(filters: {
    companyId: string;
    status?: string;
    search?: string;
    sortBy?: string;
    sortOrder?: string;
    dateFrom?: string;
    dateTo?: string;
    startsWith?: string | null;
  }) {
    const queryParams = new URLSearchParams();
    queryParams.append('companyId', filters.companyId);
    if (filters.status) queryParams.append('status', filters.status);
    if (filters.search) queryParams.append('search', filters.search);
    if (filters.sortBy) queryParams.append('sortBy', filters.sortBy);
    if (filters.sortOrder) queryParams.append('sortOrder', filters.sortOrder);
    if (filters.dateFrom) queryParams.append('dateFrom', filters.dateFrom);
    if (filters.dateTo) queryParams.append('dateTo', filters.dateTo);
    if (filters.startsWith) queryParams.append('startsWith', filters.startsWith);

    const url = `/api/customers?${queryParams.toString()}`;
    return authenticatedFetch(url);
  },

  // Non-admin individual lead endpoints
  async getUserLead(leadId: string) {
    return authenticatedFetch(`/api/leads/${leadId}`);
  },

  async updateUserLead(leadId: string, leadData: any) {
    return authenticatedFetch(`/api/leads/${leadId}`, {
      method: 'PUT',
      body: JSON.stringify(leadData),
    });
  },

  async getUserLeadCalls(leadId: string) {
    return authenticatedFetch(`/api/leads/${leadId}/calls`);
  },

  // Tickets
  tickets: {
    async list(
      filters: { 
        companyId?: string; 
        status?: string; 
        priority?: string; 
        includeArchived?: boolean;
        dateFrom?: string;
        dateTo?: string;
      } = {}
    ) {
      const queryParams = new URLSearchParams();
      if (filters.companyId) queryParams.append('companyId', filters.companyId);
      if (filters.status) queryParams.append('status', filters.status);
      if (filters.priority) queryParams.append('priority', filters.priority);
      if (filters.includeArchived) queryParams.append('includeArchived', 'true');
      if (filters.dateFrom) queryParams.append('dateFrom', filters.dateFrom);
      if (filters.dateTo) queryParams.append('dateTo', filters.dateTo);

      const url = `/api/tickets${queryParams.toString() ? `?${queryParams}` : ''}`;
      return authenticatedFetch(url);
    },

    async get(ticketId: string) {
      return authenticatedFetch(`/api/tickets/${ticketId}`);
    },

    async create(ticketData: any) {
      return authenticatedFetch('/api/tickets', {
        method: 'POST',
        body: JSON.stringify(ticketData),
      });
    },

    async update(ticketId: string, ticketData: any) {
      return authenticatedFetch(`/api/tickets/${ticketId}`, {
        method: 'PUT',
        body: JSON.stringify(ticketData),
      });
    },

    async archive(ticketId: string) {
      return authenticatedFetch(`/api/tickets/${ticketId}`, {
        method: 'DELETE',
      });
    },

    async getCalls(ticketId: string) {
      return authenticatedFetch(`/api/tickets/${ticketId}/calls`);
    },
  },

  // Support Cases
  supportCases: {
    async list(
      filters: { 
        companyId?: string; 
        status?: string; 
        issueType?: string;
        priority?: string; 
        assignedTo?: string;
        includeArchived?: boolean;
        dateFrom?: string;
        dateTo?: string;
      } = {}
    ) {
      const queryParams = new URLSearchParams();
      if (filters.companyId) queryParams.append('companyId', filters.companyId);
      if (filters.status) queryParams.append('status', filters.status);
      if (filters.issueType) queryParams.append('issueType', filters.issueType);
      if (filters.priority) queryParams.append('priority', filters.priority);
      if (filters.assignedTo) queryParams.append('assignedTo', filters.assignedTo);
      if (filters.includeArchived) queryParams.append('includeArchived', 'true');
      if (filters.dateFrom) queryParams.append('dateFrom', filters.dateFrom);
      if (filters.dateTo) queryParams.append('dateTo', filters.dateTo);

      const url = `/api/support-cases${queryParams.toString() ? `?${queryParams}` : ''}`;
      return authenticatedFetch(url);
    },

    async get(supportCaseId: string) {
      return authenticatedFetch(`/api/support-cases/${supportCaseId}`);
    },

    async create(supportCaseData: any) {
      return authenticatedFetch('/api/support-cases', {
        method: 'POST',
        body: JSON.stringify(supportCaseData),
      });
    },

    async update(supportCaseId: string, supportCaseData: any) {
      return authenticatedFetch(`/api/support-cases/${supportCaseId}`, {
        method: 'PUT',
        body: JSON.stringify(supportCaseData),
      });
    },

    async updateStatus(supportCaseId: string, status: string, notes?: string) {
      return authenticatedFetch(`/api/support-cases/${supportCaseId}/update-status`, {
        method: 'POST',
        body: JSON.stringify({ status, notes }),
      });
    },

    async archive(supportCaseId: string) {
      return authenticatedFetch(`/api/support-cases/${supportCaseId}`, {
        method: 'DELETE',
      });
    },

    async addSatisfactionRating(supportCaseId: string, rating: number, feedback?: string) {
      return authenticatedFetch(`/api/support-cases/${supportCaseId}/satisfaction`, {
        method: 'POST',
        body: JSON.stringify({ rating, feedback }),
      });
    },
  },

  // Non-admin individual customer endpoints
  async getUserCustomer(customerId: string) {
    return authenticatedFetch(`/api/customers/${customerId}`);
  },

  async updateUserCustomer(customerId: string, customerData: any) {
    return authenticatedFetch(`/api/customers/${customerId}`, {
      method: 'PUT',
      body: JSON.stringify(customerData),
    });
  },

  // Pest Options
  async getPestOptions(companyId: string) {
    return authenticatedFetch(`/api/pest-options/${companyId}`);
  },

  // Service Plans
  async getServicePlansByPest(companyId: string, pestId: string) {
    return authenticatedFetch(`/api/service-plans/${companyId}/by-pest/${pestId}`);
  },

  // Branding
  async getBranding(companyId: string) {
    return authenticatedFetch(`/api/admin/brands?company_id=${companyId}`);
  },

  async createBranding(brandData: any) {
    return authenticatedFetch('/api/admin/brands', {
      method: 'POST',
      body: JSON.stringify(brandData),
    });
  },

  async updateBranding(brandData: any) {
    return authenticatedFetch('/api/admin/brands', {
      method: 'PUT',
      body: JSON.stringify(brandData),
    });
  },

  async deleteBranding(brandId: string) {
    return authenticatedFetch(`/api/admin/brands?id=${brandId}`, {
      method: 'DELETE',
    });
  },

  // Support Cases (Admin)
  async getSupportCase(supportCaseId: string) {
    return authenticatedFetch(`/api/support-cases/${supportCaseId}`);
  },

  async updateSupportCase(supportCaseId: string, supportCaseData: any) {
    return authenticatedFetch(`/api/support-cases/${supportCaseId}`, {
      method: 'PUT',
      body: JSON.stringify(supportCaseData),
    });
  },

  async archiveSupportCase(supportCaseId: string) {
    return authenticatedFetch(`/api/support-cases/${supportCaseId}`, {
      method: 'DELETE',
    });
  },

  // User Support Cases (Non-admin methods)
  async getUserSupportCase(supportCaseId: string) {
    return authenticatedFetch(`/api/support-cases/${supportCaseId}`);
  },

  async updateUserSupportCase(supportCaseId: string, supportCaseData: any) {
    return authenticatedFetch(`/api/support-cases/${supportCaseId}`, {
      method: 'PUT',
      body: JSON.stringify(supportCaseData),
    });
  },

  async archiveUserSupportCase(supportCaseId: string) {
    return authenticatedFetch(`/api/support-cases/${supportCaseId}`, {
      method: 'DELETE',
    });
  },
};<|MERGE_RESOLUTION|>--- conflicted
+++ resolved
@@ -30,12 +30,14 @@
     try {
       errorData = await response.json();
     } catch (parseError) {
-      errorData = { 
+      errorData = {
         error: 'Request failed - invalid JSON response',
-        responseText: await response.text().catch(() => 'Unable to read response')
+        responseText: await response
+          .text()
+          .catch(() => 'Unable to read response'),
       };
     }
-    
+
     const errorDetails = {
       url,
       method: options?.method || 'GET',
@@ -45,9 +47,13 @@
       error: errorData,
       headers: Object.fromEntries(response.headers.entries()),
     };
-    
+
     console.error('API Error:', errorDetails);
-    throw new Error(errorData?.error || errorData?.message || `HTTP ${response.status}: ${response.statusText}`);
+    throw new Error(
+      errorData?.error ||
+        errorData?.message ||
+        `HTTP ${response.status}: ${response.statusText}`
+    );
   }
 
   return response.json();
@@ -209,7 +215,8 @@
     if (filters.sortOrder) queryParams.append('sortOrder', filters.sortOrder);
     if (filters.dateFrom) queryParams.append('dateFrom', filters.dateFrom);
     if (filters.dateTo) queryParams.append('dateTo', filters.dateTo);
-    if (filters.startsWith) queryParams.append('startsWith', filters.startsWith);
+    if (filters.startsWith)
+      queryParams.append('startsWith', filters.startsWith);
 
     const url = `/api/admin/customers${queryParams.toString() ? `?${queryParams}` : ''}`;
     return authenticatedFetch(url);
@@ -261,7 +268,13 @@
 
   // Leads
   async getLeads(
-    filters: { companyId?: string; status?: string; priority?: string; dateFrom?: string; dateTo?: string } = {}
+    filters: {
+      companyId?: string;
+      status?: string;
+      priority?: string;
+      dateFrom?: string;
+      dateTo?: string;
+    } = {}
   ) {
     const queryParams = new URLSearchParams();
     if (filters.companyId) queryParams.append('companyId', filters.companyId);
@@ -275,7 +288,13 @@
   },
 
   async getArchivedLeads(
-    filters: { companyId?: string; status?: string; priority?: string; dateFrom?: string; dateTo?: string } = {}
+    filters: {
+      companyId?: string;
+      status?: string;
+      priority?: string;
+      dateFrom?: string;
+      dateTo?: string;
+    } = {}
   ) {
     const queryParams = new URLSearchParams();
     if (filters.companyId) queryParams.append('companyId', filters.companyId);
@@ -322,45 +341,41 @@
   },
 
   // All Calls (admin)
-<<<<<<< HEAD
-  async getAllCalls(filters: { companyId?: string; dateFrom?: string; dateTo?: string; page?: number; limit?: number } = {}) {
+  async getAllCalls(
+    filters: {
+      companyId?: string;
+      page?: number;
+      limit?: number;
+      archived?: boolean;
+    } = {}
+  ) {
     const queryParams = new URLSearchParams();
     if (filters.companyId) queryParams.append('companyId', filters.companyId);
-    if (filters.dateFrom) queryParams.append('dateFrom', filters.dateFrom);
-    if (filters.dateTo) queryParams.append('dateTo', filters.dateTo);
-    if (filters.page) queryParams.append('page', filters.page.toString());
-    if (filters.limit) queryParams.append('limit', filters.limit.toString());
-=======
-  async getAllCalls(filters: { companyId?: string; page?: number; limit?: number; archived?: boolean } = {}) {
-    const queryParams = new URLSearchParams();
-    if (filters.companyId) queryParams.append('companyId', filters.companyId);
->>>>>>> abb825f4
 
     const url = `/api/admin/calls${queryParams.toString() ? `?${queryParams}` : ''}`;
     return authenticatedFetch(url);
   },
 
   // Calls for regular users
-<<<<<<< HEAD
-  async getUserCalls(filters: { companyId?: string; dateFrom?: string; dateTo?: string; page?: number; limit?: number } = {}) {
+  async getUserCalls(
+    filters: {
+      companyId?: string;
+      page?: number;
+      limit?: number;
+      archived?: boolean;
+    } = {}
+  ) {
     const queryParams = new URLSearchParams();
     if (filters.companyId) queryParams.append('company_id', filters.companyId);
-    if (filters.dateFrom) queryParams.append('dateFrom', filters.dateFrom);
-    if (filters.dateTo) queryParams.append('dateTo', filters.dateTo);
-    if (filters.page) queryParams.append('page', filters.page.toString());
-    if (filters.limit) queryParams.append('limit', filters.limit.toString());
-=======
-  async getUserCalls(filters: { companyId?: string; page?: number; limit?: number; archived?: boolean } = {}) {
-    const queryParams = new URLSearchParams();
-    if (filters.companyId) queryParams.append('company_id', filters.companyId);
->>>>>>> abb825f4
 
     const url = `/api/calls${queryParams.toString() ? `?${queryParams}` : ''}`;
     return authenticatedFetch(url);
   },
 
   // Form Submissions (admin and regular users)
-  async getAllFormSubmissions(filters: { companyId?: string; page?: number; limit?: number } = {}) {
+  async getAllFormSubmissions(
+    filters: { companyId?: string; page?: number; limit?: number } = {}
+  ) {
     const queryParams = new URLSearchParams();
     if (filters.companyId) queryParams.append('companyId', filters.companyId);
     if (filters.page) queryParams.append('page', filters.page.toString());
@@ -370,7 +385,9 @@
     return authenticatedFetch(url);
   },
 
-  async getUserFormSubmissions(filters: { companyId?: string; page?: number; limit?: number } = {}) {
+  async getUserFormSubmissions(
+    filters: { companyId?: string; page?: number; limit?: number } = {}
+  ) {
     const queryParams = new URLSearchParams();
     if (filters.companyId) queryParams.append('companyId', filters.companyId);
     if (filters.page) queryParams.append('page', filters.page.toString());
@@ -386,19 +403,26 @@
   },
 
   // Non-admin leads endpoints
-  async getUserLeads(companyId: string, filters: { dateFrom?: string; dateTo?: string } = {}) {
+  async getUserLeads(
+    companyId: string,
+    filters: { dateFrom?: string; dateTo?: string } = {}
+  ) {
     const queryParams = new URLSearchParams();
     queryParams.append('companyId', companyId);
     if (filters.dateFrom) queryParams.append('dateFrom', filters.dateFrom);
     if (filters.dateTo) queryParams.append('dateTo', filters.dateTo);
 
-    const response = await authenticatedFetch(`/api/leads?${queryParams.toString()}`);
-
+    const response = await authenticatedFetch(
+      `/api/leads?${queryParams.toString()}`
+    );
 
     return response;
   },
 
-  async getUserArchivedLeads(companyId: string, filters: { dateFrom?: string; dateTo?: string } = {}) {
+  async getUserArchivedLeads(
+    companyId: string,
+    filters: { dateFrom?: string; dateTo?: string } = {}
+  ) {
     const queryParams = new URLSearchParams();
     queryParams.append('companyId', companyId);
     queryParams.append('includeArchived', 'true');
@@ -427,7 +451,8 @@
     if (filters.sortOrder) queryParams.append('sortOrder', filters.sortOrder);
     if (filters.dateFrom) queryParams.append('dateFrom', filters.dateFrom);
     if (filters.dateTo) queryParams.append('dateTo', filters.dateTo);
-    if (filters.startsWith) queryParams.append('startsWith', filters.startsWith);
+    if (filters.startsWith)
+      queryParams.append('startsWith', filters.startsWith);
 
     const url = `/api/customers?${queryParams.toString()}`;
     return authenticatedFetch(url);
@@ -452,10 +477,10 @@
   // Tickets
   tickets: {
     async list(
-      filters: { 
-        companyId?: string; 
-        status?: string; 
-        priority?: string; 
+      filters: {
+        companyId?: string;
+        status?: string;
+        priority?: string;
         includeArchived?: boolean;
         dateFrom?: string;
         dateTo?: string;
@@ -465,7 +490,8 @@
       if (filters.companyId) queryParams.append('companyId', filters.companyId);
       if (filters.status) queryParams.append('status', filters.status);
       if (filters.priority) queryParams.append('priority', filters.priority);
-      if (filters.includeArchived) queryParams.append('includeArchived', 'true');
+      if (filters.includeArchived)
+        queryParams.append('includeArchived', 'true');
       if (filters.dateFrom) queryParams.append('dateFrom', filters.dateFrom);
       if (filters.dateTo) queryParams.append('dateTo', filters.dateTo);
 
@@ -505,11 +531,11 @@
   // Support Cases
   supportCases: {
     async list(
-      filters: { 
-        companyId?: string; 
-        status?: string; 
+      filters: {
+        companyId?: string;
+        status?: string;
         issueType?: string;
-        priority?: string; 
+        priority?: string;
         assignedTo?: string;
         includeArchived?: boolean;
         dateFrom?: string;
@@ -521,8 +547,10 @@
       if (filters.status) queryParams.append('status', filters.status);
       if (filters.issueType) queryParams.append('issueType', filters.issueType);
       if (filters.priority) queryParams.append('priority', filters.priority);
-      if (filters.assignedTo) queryParams.append('assignedTo', filters.assignedTo);
-      if (filters.includeArchived) queryParams.append('includeArchived', 'true');
+      if (filters.assignedTo)
+        queryParams.append('assignedTo', filters.assignedTo);
+      if (filters.includeArchived)
+        queryParams.append('includeArchived', 'true');
       if (filters.dateFrom) queryParams.append('dateFrom', filters.dateFrom);
       if (filters.dateTo) queryParams.append('dateTo', filters.dateTo);
 
@@ -549,10 +577,13 @@
     },
 
     async updateStatus(supportCaseId: string, status: string, notes?: string) {
-      return authenticatedFetch(`/api/support-cases/${supportCaseId}/update-status`, {
-        method: 'POST',
-        body: JSON.stringify({ status, notes }),
-      });
+      return authenticatedFetch(
+        `/api/support-cases/${supportCaseId}/update-status`,
+        {
+          method: 'POST',
+          body: JSON.stringify({ status, notes }),
+        }
+      );
     },
 
     async archive(supportCaseId: string) {
@@ -561,11 +592,18 @@
       });
     },
 
-    async addSatisfactionRating(supportCaseId: string, rating: number, feedback?: string) {
-      return authenticatedFetch(`/api/support-cases/${supportCaseId}/satisfaction`, {
-        method: 'POST',
-        body: JSON.stringify({ rating, feedback }),
-      });
+    async addSatisfactionRating(
+      supportCaseId: string,
+      rating: number,
+      feedback?: string
+    ) {
+      return authenticatedFetch(
+        `/api/support-cases/${supportCaseId}/satisfaction`,
+        {
+          method: 'POST',
+          body: JSON.stringify({ rating, feedback }),
+        }
+      );
     },
   },
 
@@ -588,7 +626,9 @@
 
   // Service Plans
   async getServicePlansByPest(companyId: string, pestId: string) {
-    return authenticatedFetch(`/api/service-plans/${companyId}/by-pest/${pestId}`);
+    return authenticatedFetch(
+      `/api/service-plans/${companyId}/by-pest/${pestId}`
+    );
   },
 
   // Branding
