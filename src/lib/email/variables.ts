/**
 * Email Template Variables
 * 
 * Centralized definition of all variables available for email templates.
 * These variables match exactly what the workflow system provides.
 * 
 * Used by:
 * - EmailTemplateEditor.tsx
 * - TemplateLibraryManager.tsx 
 * - TemplateLibraryBrowser.tsx
 */

export interface EmailVariables {
  // Customer/Lead variables
  customerName: string;
  firstName: string;
  lastName: string;
  customerEmail: string;
  customerPhone: string;
  
  // Company variables
  companyName: string;
  companyEmail: string;
  companyPhone: string;
  companyWebsite: string;
  companyLogo: string;
  
  // Google Reviews variables
  googleRating: string;
  googleReviewCount: string;
  
  // Brand colors
  brandPrimaryColor: string;
  brandSecondaryColor: string;
  
  // Service/Lead details
  pestType: string;
  urgency: string;
  address: string;
  streetAddress: string;
  city: string;
  state: string;
  zipCode: string;
  homeSize: string;
  leadSource: string;
  createdDate: string;
  
  // Scheduling information
  requestedDate: string;
  requestedTime: string;
  
  // Selected Plan Details (when available)
  selectedPlanName: string;
  selectedPlanDescription: string;
  selectedPlanCategory: string;
  selectedPlanInitialPrice: string;
  selectedPlanNormalInitialPrice: string;
  selectedPlanRecurringPrice: string;
  selectedPlanBillingFrequency: string;
  selectedPlanFeatures: string;
  selectedPlanFaqs: string;
  selectedPlanImageUrl: string;
  selectedPlanHighlightBadge: string;
  selectedPlanTreatmentFrequency: string;
  selectedPlanDisclaimer: string;
  
  // Recommended Plan
  recommendedPlanName: string;
  
  // Session and Attribution Variables
  partialLeadSessionId: string;
  pageUrl: string;

  // Quote Variables
  quoteUrl: string;
  quoteId: string;
  quoteTotalInitialPrice: string;
  quoteTotalRecurringPrice: string;
  quoteLineItems: string;
  quotePestConcerns: string;
  quoteHomeSize: string;
  quoteYardSize: string;

<<<<<<< HEAD
  // Campaign Variables
  campaignLandingUrl: string;
  campaignId: string;
  campaignName: string;
  campaignDiscountText: string;
  createLeadLink: string;
=======
  // Unsubscribe Variables
  unsubscribeUrl: string;
  unsubscribeLink: string;
>>>>>>> 98f00389
}

/**
 * Creates sample variable values for template previews
 * @param companyData - Real company data from database
 * @param brandData - Real brand data from database
 * @param reviewsData - Real Google reviews data from database
 * @returns Sample variables object with realistic values
 */
export function createSampleVariables(
  companyData?: { name?: string; email?: string; phone?: string; website?: string } | null,
  brandData?: { logo_url?: string } | null,
  reviewsData?: { rating?: number; reviewCount?: number } | null
): EmailVariables {
  return {
    // Customer/Lead variables (always use sample data)
    customerName: 'John Smith',
    firstName: 'John',
    lastName: 'Smith',
    customerEmail: 'john.smith@email.com', 
    customerPhone: '(555) 123-4567',
    
    // Company variables (use real data when available)
    companyName: companyData?.name || 'Your Company',
    companyEmail: companyData?.email || 'info@yourcompany.com',
    companyPhone: companyData?.phone || '(555) 000-0000',
    companyWebsite: companyData?.website || 'https://yourcompany.com',
    companyLogo: brandData?.logo_url || '/pcocentral-logo.png',
    
    // Google Reviews (use real data when available)
    googleRating: reviewsData?.rating ? reviewsData.rating.toString() : '4.8',
    googleReviewCount: reviewsData?.reviewCount ? reviewsData.reviewCount.toString() : '127',
    
    // Brand colors (sample data)
    brandPrimaryColor: '#FF5733',
    brandSecondaryColor: '#33A1FF',
    
    // Service/Lead details (always use sample data)
    pestType: 'ants',
    urgency: 'high', 
    address: '123 Main St, Anytown ST 12345',
    streetAddress: '123 Main St',
    city: 'Anytown',
    state: 'ST',
    zipCode: '12345',
    homeSize: '2000',
    leadSource: 'website',
    createdDate: '2024-01-15',
    
    // Scheduling information (sample data)
    requestedDate: 'October 15, 2024',
    requestedTime: 'morning',
    
    // Selected Plan Details (sample data)
    selectedPlanName: 'Basic Pest Plan',
    selectedPlanDescription: 'We&apos;ll start with a full inspection to provide you with the best possible plan, then complete your service during the same visit.',
    selectedPlanCategory: 'standard',
    selectedPlanInitialPrice: '119',
    selectedPlanNormalInitialPrice: '199',
    selectedPlanRecurringPrice: '79',
    selectedPlanBillingFrequency: 'mo',
    selectedPlanFeatures: '<ul><li>Covers Ants, Spiders, Wasps &amp; More</li><li>No Hassle Scheduling</li><li>FREE Re-Treatments</li><li>FREE Web Sweeps</li><li>100% Guaranteed visit</li></ul>',
    selectedPlanFaqs: '<div class="faq-section"><div class="faq-item"><h3 class="faq-question">What pests are covered?</h3><p class="faq-answer">This plan covers ants, spiders, wasps, and other common pests.</p></div><div class="faq-item"><h3 class="faq-question">How often do you treat?</h3><p class="faq-answer">We provide monthly treatments for continuous protection.</p></div></div>',
    selectedPlanImageUrl: 'https://cwmckkfkcjxznkpdxgie.supabase.co/storage/v1/object/public/brand-assets/general/placeholder.jpg',
    selectedPlanHighlightBadge: 'Most Popular',
    selectedPlanTreatmentFrequency: 'monthly',
    selectedPlanDisclaimer: 'Initial service of $119 to get started. Prices may vary slightly depending on your home layout and service requirements.',
    
    // Recommended Plan (sample data)
    recommendedPlanName: 'Premium Protection Plan',
    
    // Session and Attribution Variables (sample data)
    partialLeadSessionId: 'session_abc123def456',
    pageUrl: 'https://example.com/services/pest-control',

    // Quote Variables (sample data)
    quoteUrl: 'https://yourcompany.com/your-company/quote/abc123?token=xyz789',
    quoteId: 'quote_123456',
    quoteTotalInitialPrice: '$238',
    quoteTotalRecurringPrice: '$158',
    quoteLineItems: '<ul><li><strong>Defense Plan</strong> - Quarterly - $119 initial, $79/mo recurring</li><li><strong>Premium Protection</strong> - Monthly - $119 initial, $79/mo recurring</li></ul>',
    quotePestConcerns: 'Ants, Spiders, Cockroaches',
    quoteHomeSize: '2000-2500 sq ft',
    quoteYardSize: '1/4 to 1/2 Acre',

<<<<<<< HEAD
    // Campaign Variables (sample data)
    campaignLandingUrl: 'https://your-company.staging.pmpcentral.io/campaign/PEST26/abc123',
    campaignId: 'PEST26',
    campaignName: 'Spring Special - Save on Pest Control',
    campaignDiscountText: '15% OFF',
    createLeadLink: 'ses:tags="generateLead:true;campaignId:PEST26;customerId:abc-123;"',
=======
    // Unsubscribe Variables (sample data - will be replaced with real token at send time)
    unsubscribeUrl: 'https://yourcompany.com/unsubscribe?token=sample_token_abc123',
    unsubscribeLink: '<a href="https://yourcompany.com/unsubscribe?token=sample_token_abc123">Unsubscribe</a>',
>>>>>>> 98f00389
  };
}

/**
 * Replaces template variables with sample values for preview
 * @param content - Template content with {{variable}} placeholders
 * @param variables - Sample variables object
 * @returns Content with variables replaced
 */
export function replaceVariablesWithSample(content: string, variables: EmailVariables): string {
  let result = content;
  Object.entries(variables).forEach(([key, value]) => {
    const regex = new RegExp(`\\{\\{\\s*${key}\\s*\\}\\}`, 'g');
    result = result.replace(regex, value);
  });
  return result;
}

/**
 * Extracts variable placeholders from template content
 * @param content - Template content to analyze
 * @returns Array of variable names found in content
 */
export function extractVariables(content: string): string[] {
  const variableRegex = /\{\{\s*(\w+)\s*\}\}/g;
  const variables = new Set<string>();
  let match;
  while ((match = variableRegex.exec(content)) !== null) {
    variables.add(match[1]);
  }
  return Array.from(variables);
}

/**
 * Generate SES tracking tags for lead creation from email clicks
 *
 * When a customer clicks a link with these tags, the SES webhook will detect
 * the generateLead:true flag and create a lead in 'quoted' stage.
 *
 * @param campaignId - Campaign identifier (e.g., "PEST26")
 * @param customerId - Customer UUID
 * @param leadId - Optional existing lead UUID (if updating)
 * @returns SES tags attribute string in format: ses:tags="key:value;key:value;"
 */
export function generateLeadTrackingTags(
  campaignId: string | null,
  customerId: string | null,
  leadId?: string | null
): string {
  const tags: string[] = ['generateLead:true'];

  if (campaignId) tags.push(`campaignId:${campaignId}`);
  if (customerId) tags.push(`customerId:${customerId}`);
  if (leadId) tags.push(`leadId:${leadId}`);

  return `ses:tags="${tags.join(';')};"`;
}<|MERGE_RESOLUTION|>--- conflicted
+++ resolved
@@ -1,12 +1,12 @@
 /**
  * Email Template Variables
- * 
+ *
  * Centralized definition of all variables available for email templates.
  * These variables match exactly what the workflow system provides.
- * 
+ *
  * Used by:
  * - EmailTemplateEditor.tsx
- * - TemplateLibraryManager.tsx 
+ * - TemplateLibraryManager.tsx
  * - TemplateLibraryBrowser.tsx
  */
 
@@ -17,22 +17,22 @@
   lastName: string;
   customerEmail: string;
   customerPhone: string;
-  
+
   // Company variables
   companyName: string;
   companyEmail: string;
   companyPhone: string;
   companyWebsite: string;
   companyLogo: string;
-  
+
   // Google Reviews variables
   googleRating: string;
   googleReviewCount: string;
-  
+
   // Brand colors
   brandPrimaryColor: string;
   brandSecondaryColor: string;
-  
+
   // Service/Lead details
   pestType: string;
   urgency: string;
@@ -44,11 +44,11 @@
   homeSize: string;
   leadSource: string;
   createdDate: string;
-  
+
   // Scheduling information
   requestedDate: string;
   requestedTime: string;
-  
+
   // Selected Plan Details (when available)
   selectedPlanName: string;
   selectedPlanDescription: string;
@@ -63,10 +63,10 @@
   selectedPlanHighlightBadge: string;
   selectedPlanTreatmentFrequency: string;
   selectedPlanDisclaimer: string;
-  
+
   // Recommended Plan
   recommendedPlanName: string;
-  
+
   // Session and Attribution Variables
   partialLeadSessionId: string;
   pageUrl: string;
@@ -81,18 +81,15 @@
   quoteHomeSize: string;
   quoteYardSize: string;
 
-<<<<<<< HEAD
   // Campaign Variables
   campaignLandingUrl: string;
   campaignId: string;
   campaignName: string;
   campaignDiscountText: string;
   createLeadLink: string;
-=======
   // Unsubscribe Variables
   unsubscribeUrl: string;
   unsubscribeLink: string;
->>>>>>> 98f00389
 }
 
 /**
@@ -103,7 +100,12 @@
  * @returns Sample variables object with realistic values
  */
 export function createSampleVariables(
-  companyData?: { name?: string; email?: string; phone?: string; website?: string } | null,
+  companyData?: {
+    name?: string;
+    email?: string;
+    phone?: string;
+    website?: string;
+  } | null,
   brandData?: { logo_url?: string } | null,
   reviewsData?: { rating?: number; reviewCount?: number } | null
 ): EmailVariables {
@@ -112,27 +114,29 @@
     customerName: 'John Smith',
     firstName: 'John',
     lastName: 'Smith',
-    customerEmail: 'john.smith@email.com', 
+    customerEmail: 'john.smith@email.com',
     customerPhone: '(555) 123-4567',
-    
+
     // Company variables (use real data when available)
     companyName: companyData?.name || 'Your Company',
     companyEmail: companyData?.email || 'info@yourcompany.com',
     companyPhone: companyData?.phone || '(555) 000-0000',
     companyWebsite: companyData?.website || 'https://yourcompany.com',
     companyLogo: brandData?.logo_url || '/pcocentral-logo.png',
-    
+
     // Google Reviews (use real data when available)
     googleRating: reviewsData?.rating ? reviewsData.rating.toString() : '4.8',
-    googleReviewCount: reviewsData?.reviewCount ? reviewsData.reviewCount.toString() : '127',
-    
+    googleReviewCount: reviewsData?.reviewCount
+      ? reviewsData.reviewCount.toString()
+      : '127',
+
     // Brand colors (sample data)
     brandPrimaryColor: '#FF5733',
     brandSecondaryColor: '#33A1FF',
-    
+
     // Service/Lead details (always use sample data)
     pestType: 'ants',
-    urgency: 'high', 
+    urgency: 'high',
     address: '123 Main St, Anytown ST 12345',
     streetAddress: '123 Main St',
     city: 'Anytown',
@@ -141,29 +145,34 @@
     homeSize: '2000',
     leadSource: 'website',
     createdDate: '2024-01-15',
-    
+
     // Scheduling information (sample data)
     requestedDate: 'October 15, 2024',
     requestedTime: 'morning',
-    
+
     // Selected Plan Details (sample data)
     selectedPlanName: 'Basic Pest Plan',
-    selectedPlanDescription: 'We&apos;ll start with a full inspection to provide you with the best possible plan, then complete your service during the same visit.',
+    selectedPlanDescription:
+      'We&apos;ll start with a full inspection to provide you with the best possible plan, then complete your service during the same visit.',
     selectedPlanCategory: 'standard',
     selectedPlanInitialPrice: '119',
     selectedPlanNormalInitialPrice: '199',
     selectedPlanRecurringPrice: '79',
     selectedPlanBillingFrequency: 'mo',
-    selectedPlanFeatures: '<ul><li>Covers Ants, Spiders, Wasps &amp; More</li><li>No Hassle Scheduling</li><li>FREE Re-Treatments</li><li>FREE Web Sweeps</li><li>100% Guaranteed visit</li></ul>',
-    selectedPlanFaqs: '<div class="faq-section"><div class="faq-item"><h3 class="faq-question">What pests are covered?</h3><p class="faq-answer">This plan covers ants, spiders, wasps, and other common pests.</p></div><div class="faq-item"><h3 class="faq-question">How often do you treat?</h3><p class="faq-answer">We provide monthly treatments for continuous protection.</p></div></div>',
-    selectedPlanImageUrl: 'https://cwmckkfkcjxznkpdxgie.supabase.co/storage/v1/object/public/brand-assets/general/placeholder.jpg',
+    selectedPlanFeatures:
+      '<ul><li>Covers Ants, Spiders, Wasps &amp; More</li><li>No Hassle Scheduling</li><li>FREE Re-Treatments</li><li>FREE Web Sweeps</li><li>100% Guaranteed visit</li></ul>',
+    selectedPlanFaqs:
+      '<div class="faq-section"><div class="faq-item"><h3 class="faq-question">What pests are covered?</h3><p class="faq-answer">This plan covers ants, spiders, wasps, and other common pests.</p></div><div class="faq-item"><h3 class="faq-question">How often do you treat?</h3><p class="faq-answer">We provide monthly treatments for continuous protection.</p></div></div>',
+    selectedPlanImageUrl:
+      'https://cwmckkfkcjxznkpdxgie.supabase.co/storage/v1/object/public/brand-assets/general/placeholder.jpg',
     selectedPlanHighlightBadge: 'Most Popular',
     selectedPlanTreatmentFrequency: 'monthly',
-    selectedPlanDisclaimer: 'Initial service of $119 to get started. Prices may vary slightly depending on your home layout and service requirements.',
-    
+    selectedPlanDisclaimer:
+      'Initial service of $119 to get started. Prices may vary slightly depending on your home layout and service requirements.',
+
     // Recommended Plan (sample data)
     recommendedPlanName: 'Premium Protection Plan',
-    
+
     // Session and Attribution Variables (sample data)
     partialLeadSessionId: 'session_abc123def456',
     pageUrl: 'https://example.com/services/pest-control',
@@ -173,23 +182,25 @@
     quoteId: 'quote_123456',
     quoteTotalInitialPrice: '$238',
     quoteTotalRecurringPrice: '$158',
-    quoteLineItems: '<ul><li><strong>Defense Plan</strong> - Quarterly - $119 initial, $79/mo recurring</li><li><strong>Premium Protection</strong> - Monthly - $119 initial, $79/mo recurring</li></ul>',
+    quoteLineItems:
+      '<ul><li><strong>Defense Plan</strong> - Quarterly - $119 initial, $79/mo recurring</li><li><strong>Premium Protection</strong> - Monthly - $119 initial, $79/mo recurring</li></ul>',
     quotePestConcerns: 'Ants, Spiders, Cockroaches',
     quoteHomeSize: '2000-2500 sq ft',
     quoteYardSize: '1/4 to 1/2 Acre',
 
-<<<<<<< HEAD
     // Campaign Variables (sample data)
-    campaignLandingUrl: 'https://your-company.staging.pmpcentral.io/campaign/PEST26/abc123',
+    campaignLandingUrl:
+      'https://your-company.staging.pmpcentral.io/campaign/PEST26/abc123',
     campaignId: 'PEST26',
     campaignName: 'Spring Special - Save on Pest Control',
     campaignDiscountText: '15% OFF',
-    createLeadLink: 'ses:tags="generateLead:true;campaignId:PEST26;customerId:abc-123;"',
-=======
+    createLeadLink:
+      'ses:tags="generateLead:true;campaignId:PEST26;customerId:abc-123;"',
     // Unsubscribe Variables (sample data - will be replaced with real token at send time)
-    unsubscribeUrl: 'https://yourcompany.com/unsubscribe?token=sample_token_abc123',
-    unsubscribeLink: '<a href="https://yourcompany.com/unsubscribe?token=sample_token_abc123">Unsubscribe</a>',
->>>>>>> 98f00389
+    unsubscribeUrl:
+      'https://yourcompany.com/unsubscribe?token=sample_token_abc123',
+    unsubscribeLink:
+      '<a href="https://yourcompany.com/unsubscribe?token=sample_token_abc123">Unsubscribe</a>',
   };
 }
 
@@ -199,7 +210,10 @@
  * @param variables - Sample variables object
  * @returns Content with variables replaced
  */
-export function replaceVariablesWithSample(content: string, variables: EmailVariables): string {
+export function replaceVariablesWithSample(
+  content: string,
+  variables: EmailVariables
+): string {
   let result = content;
   Object.entries(variables).forEach(([key, value]) => {
     const regex = new RegExp(`\\{\\{\\s*${key}\\s*\\}\\}`, 'g');
