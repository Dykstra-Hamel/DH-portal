export type CallStatus =
  | 'completed'
  | 'failed'
  | 'busy'
  | 'no_answer'
  | 'cancelled'
  | 'ongoing'
  | 'in-progress'
  | 'active'
  | 'connecting'
  | 'processing'
  | 'transferring';
export type CallSentiment = 'positive' | 'negative' | 'neutral';

export interface CallRecord {
  id: string;
  call_id: string;
  lead_id?: string;
  ticket_id?: string; // Reference to ticket created from this call
  customer_id?: string;
  phone_number: string;
  from_number?: string;
  call_status: CallStatus;
  start_timestamp?: string;
  end_timestamp?: string;
  duration_seconds?: number;
  recording_url?: string;
  transcript?: string;
  call_analysis?: any; // Raw Retell analysis object

  // Agent information
  agent_id?: string;

  // Extracted structured data
  sentiment?: CallSentiment;
  home_size?: string;
  yard_size?: string;
  budget_range?: string;
  timeline?: string;
  pain_points?: string[];
  decision_maker?: string;
  pest_issue?: string;
  street_address?: string;
  preferred_service_time?: string;
  contacted_other_companies?: boolean;
  opt_out_sensitive_data_storage?: boolean;

  disconnect_reason?: string;
  retell_variables?: any;

  created_at: string;
  updated_at: string;
}

export interface RetellWebhookPayload {
  call_id: string;
  call_type: string;
  phone_number: string;
  from_number: string;
  to_number: string;
  call_status: CallStatus;
  start_timestamp?: number;
  end_timestamp?: number;
  recording_url?: string;
  transcript?: string;
  call_analysis?: {
    sentiment?: CallSentiment;
    summary?: string;
    custom_analysis?: {
      home_size?: string;
      yard_size?: string;
      budget_range?: string;
      timeline?: string;
      pain_points?: string[];
      decision_maker?: string;
    };
  };
  retell_llm_dynamic_variables?: any;
  call_duration?: number;
  disconnect_reason?: string;
}

export interface CallSummary {
  total_calls: number;
  successful_calls: number;
  average_duration: number;
  sentiment_breakdown: {
    positive: number;
    negative: number;
    neutral: number;
  };
}

// Enhanced call record with agent direction information and joined data
export interface CallRecordWithDirection extends CallRecord {
  call_direction?: 'inbound' | 'outbound' | 'unknown';
  agent_name?: string;
  // Joined data from API
  leads?: {
    id: string;
    customer_id: string;
    company_id: string;
    customers?: {
      id: string;
      first_name: string;
      last_name: string;
      email?: string;
    };
  };
  customers?: {
    id: string;
    first_name: string;
    last_name: string;
    email?: string;
    company_id: string;
  };
  agents?: {
    agent_name: string;
    agent_direction: 'inbound' | 'outbound';
  };
<<<<<<< HEAD
}

// Pagination interfaces
export interface PaginationParams {
  page: number;
  limit: number;
  offset: number;
}

export interface PaginatedResponse<T> {
  data: T[];
  pagination: {
    page: number;
    limit: number;
    total: number;
    totalPages: number;
    hasNext: boolean;
    hasPrev: boolean;
  };
=======
>>>>>>> abb825f4
}<|MERGE_RESOLUTION|>--- conflicted
+++ resolved
@@ -27,9 +27,6 @@
   recording_url?: string;
   transcript?: string;
   call_analysis?: any; // Raw Retell analysis object
-
-  // Agent information
-  agent_id?: string;
 
   // Extracted structured data
   sentiment?: CallSentiment;
@@ -118,26 +115,4 @@
     agent_name: string;
     agent_direction: 'inbound' | 'outbound';
   };
-<<<<<<< HEAD
-}
-
-// Pagination interfaces
-export interface PaginationParams {
-  page: number;
-  limit: number;
-  offset: number;
-}
-
-export interface PaginatedResponse<T> {
-  data: T[];
-  pagination: {
-    page: number;
-    limit: number;
-    total: number;
-    totalPages: number;
-    hasNext: boolean;
-    hasPrev: boolean;
-  };
-=======
->>>>>>> abb825f4
 }