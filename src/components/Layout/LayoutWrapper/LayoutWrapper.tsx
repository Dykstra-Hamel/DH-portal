--- conflicted
+++ resolved
@@ -51,7 +51,6 @@
           showAddButton: true,
           addButtonText: 'Add Lead',
         };
-<<<<<<< HEAD
       case '/connections':
         return {
           title: 'Connections Central',
@@ -59,11 +58,7 @@
             'Review and manage tickets, leads, and customer support cases here.',
           showAddButton: false,
         };
-      case '/tickets':
-      case '/connections/tickets':
-=======
       case '/connections/incoming':
->>>>>>> 3f7607ce
       case '/connections/calls-and-forms':
         return {
           title: 'Incoming',
