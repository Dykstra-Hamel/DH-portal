'use client';
import React, { useState, useEffect, useCallback, useMemo, useRef } from 'react';
import Image from 'next/image';
import {
  Save,
  Copy,
  Eye,
  RefreshCw,
  Check,
  ChevronDown,
  ChevronRight,
  Globe,
  AlertTriangle,
  CheckCircle,
  Clock,
  X,
} from 'lucide-react';
import { adminAPI } from '@/lib/api-client';
import { createClient } from '@/lib/supabase/client';
import styles from './WidgetConfig.module.scss';
import EmbedPreview from '../WidgetPreview';
import ServiceAreaMap from '../ServiceAreaMap';
import ServicePlanModal from './ServicePlanModal';
import {
  getCompanyCoordinates,
  createCachedGeocodeResult,
} from '@/lib/geocoding';
interface Company {
  id: string;
  name: string;
  address?: string;
  city?: string;
  state?: string;
  zip_code?: string;
  country?: string;
  widget_config?: any;
}
interface ColorState {
  value: string;
  source: 'brand' | 'override' | 'default';
}
interface DomainRecord {
  record: string;
  name: string;
  value: string;
  type: string;
  ttl?: string;
  priority?: string;
  status?: 'verified' | 'pending' | 'failed';
}

interface DomainConfiguration {
  name?: string;
  configured: boolean;
  status:
    | 'not_configured'
    | 'pending'
    | 'verified'
    | 'failed'
    | 'temporary_failure';
  records: DomainRecord[];
  verifiedAt?: string;
  resendDomainId?: string;
}

interface PestType {
  id: string;
  name: string;
  slug: string;
  description: string;
  category: string;
  icon_svg: string;
  is_active: boolean;
  pest_categories?: {
    name: string;
    slug: string;
  };
}

interface CompanyPestOption {
  id: string;
  pest_id: string;
  name: string;
  slug: string;
  description: string;
  category: string;
  icon_svg: string;
  custom_label: string | null;
  display_order: number;
  is_active: boolean;
  how_we_do_it_text: string | null;
  subspecies: string[];
  plan_comparison_header_text: string | null;
}

interface ServicePlan {
  id: string;
  company_id: string;
  plan_name: string;
  plan_description: string;
  plan_category: string;
  initial_price: number;
  initial_discount: number;
  recurring_price: number;
  billing_frequency: string;
  treatment_frequency: string;
  includes_inspection: boolean;
  plan_features: string[];
  plan_faqs: Array<{ question: string; answer: string }>;
  display_order: number;
  highlight_badge: string | null;
  color_scheme: any;
  requires_quote: boolean;
  plan_image_url: string | null;
  plan_disclaimer: string | null;
  is_active: boolean;
  pest_coverage?: Array<{
    pest_id: string;
    coverage_level: string;
    pest_name: string;
    pest_slug: string;
    pest_icon: string;
    pest_category: string;
  }>;
  created_at: string;
  updated_at: string;
}

interface WidgetConfigData {
  branding: {
    companyName: string;
    hero_image_url?: string;
    pestSelectBackgroundImage?: string;
    howWeDoItBackgroundImage?: string;
    howWeDoItInteriorImage?: string;
    almostDoneBackgroundImage?: string;
    detailedQuoteBackgroundImage?: string;
    detailedQuoteInteriorImage?: string;
    locationNotServedBackgroundImage?: string;
  };
  headers: {
    headerText: string;
    subHeaderText: string;
  };
  colors: {
    primary: string;
    secondary: string;
    background: string;
    text: string;
  };
  colorOverrides?: {
    primary?: string;
    secondary?: string;
    background?: string;
    text?: string;
  };
  submitButtonText: string;
  welcomeButtonText: string;
  successMessage: string;
  addressApi: {
    enabled: boolean;
    maxSuggestions: number;
  };
  service_areas: string[];
  messaging: {
    welcome: string;
    fallback: string;
    welcomeBenefits: Array<{
      text: string;
      icon: string;
    }>;
  };
  notifications: {
    emails: string[];
  };
  emailNotifications: {
    subjectLine: string;
    enabled: boolean;
  };
  stepHeadings: {
    address: string;
    howWeDoIt: string;
  };
}
interface WidgetConfigProps {
  companies: Company[];
  selectedCompanyId?: string;
  onCompanyChange?: (companyId: string) => void;
}

// Collapsible Section Component - moved outside to prevent re-creation on renders
const CollapsibleSection: React.FC<{
  sectionKey: string;
  title: string;
  description: string;
  children: React.ReactNode;
  isExpanded: boolean;
  onToggle: () => void;
  styles: any;
}> = ({
  sectionKey,
  title,
  description,
  children,
  isExpanded,
  onToggle,
  styles,
}) => {
  return (
    <div className={styles.section}>
      <div className={styles.sectionHeader} onClick={onToggle}>
        <div className={styles.sectionHeaderContent}>
          <h3>{title}</h3>
          {isExpanded ? (
            <ChevronDown size={20} className={styles.chevron} />
          ) : (
            <ChevronRight size={20} className={styles.chevron} />
          )}
        </div>
        {description && (
          <p className={styles.sectionDescription}>{description}</p>
        )}
      </div>
      {isExpanded && <div className={styles.sectionContent}>{children}</div>}
    </div>
  );
};
const WidgetConfig: React.FC<WidgetConfigProps> = ({
  companies,
  selectedCompanyId,
  onCompanyChange,
}) => {
  const [selectedCompany, setSelectedCompany] = useState<Company | null>(null);
  const [config, setConfig] = useState<WidgetConfigData>({
    branding: {
      companyName: '',
      hero_image_url: '',
      pestSelectBackgroundImage: '',
      howWeDoItBackgroundImage: '',
      howWeDoItInteriorImage: '',
      almostDoneBackgroundImage: '',
      detailedQuoteBackgroundImage: '',
      detailedQuoteInteriorImage: '',
      locationNotServedBackgroundImage: '',
    },
    headers: {
      headerText: '',
      subHeaderText: '',
    },
    colors: {
      primary: '#3b82f6',
      secondary: '#1e293b',
      background: '#ffffff',
      text: '#374151',
    },
    submitButtonText: 'Get My Quote',
    welcomeButtonText: 'Start My Free Estimate',
    successMessage:
      'You should receive a confirmation email shortly. One of our representatives will contact you to confirm your appointment and answer any of your questions during normal business hours.',
    addressApi: {
      enabled: true,
      maxSuggestions: 5,
    },
    service_areas: [],
    messaging: {
      welcome: 'Get Started',
      fallback: 'Get your free pest control estimate in just a few steps.',
      welcomeBenefits: [],
    },
    notifications: {
      emails: [],
    },
    emailNotifications: {
      subjectLine: 'New Service Request: {customerName} - {companyName}',
      enabled: true,
    },
    stepHeadings: {
      address: 'Yuck, {pest}! We hate those. No worries, we got you!',
      howWeDoIt: 'How We Do It',
    },
  });
  const [serviceAreaInput, setServiceAreaInput] = useState('');
  const [notificationEmailsInput, setNotificationEmailsInput] = useState('');
  const [isSaving, setIsSaving] = useState(false);
  const [showPreview, setShowPreview] = useState(false);
  const [saveStatus, setSaveStatus] = useState<'idle' | 'success' | 'error'>(
    'idle'
  );
  const [serviceAreas, setServiceAreas] = useState<any[]>([]);
  const [showServiceAreaMap, setShowServiceAreaMap] = useState(true);
  const [copyStatusFull, setCopyStatusFull] = useState<
    'idle' | 'copying' | 'copied'
  >('idle');
  const [copyStatusMinimal, setCopyStatusMinimal] = useState<
    'idle' | 'copying' | 'copied'
  >('idle');
  const [copyStatusButton, setCopyStatusButton] = useState<
    'idle' | 'copying' | 'copied'
  >('idle');

  // Pest options state
  const [companyPestOptions, setCompanyPestOptions] = useState<
    CompanyPestOption[]
  >([]);
  const [availablePestTypes, setAvailablePestTypes] = useState<PestType[]>([]);
  const [pestOptionsLoading, setPestOptionsLoading] = useState(false);

  // Service plans state
  const [servicePlans, setServicePlans] = useState<ServicePlan[]>([]);
  const [servicePlansLoading, setServicePlansLoading] = useState(false);
  const [editingPlan, setEditingPlan] = useState<ServicePlan | null>(null);
  const [showPlanModal, setShowPlanModal] = useState(false);

  // Collapsible sections state
  const [expandedSections, setExpandedSections] = useState({
    branding: true, // Expanded by default
    colors: false,
    text: false,
    pestOptions: false,
    servicePlans: false,
    welcome: false,
    serviceAreas: false,
    emailNotifications: false,
    emailDomain: false,
    addressApi: false,
    embedCode: true, // Expanded by default
  });

  // Debouncing refs for improved input handling
  const debounceTimers = useRef<{ [key: string]: NodeJS.Timeout }>({});
  const [localInputValues, setLocalInputValues] = useState<{
    howWeDoIt: { [optionId: string]: string };
    subspecies: { [optionId: string]: string };
<<<<<<< HEAD
    customLabel: { [optionId: string]: string };
  }>({
    howWeDoIt: {},
    subspecies: {},
    customLabel: {},
=======
    planComparisonHeader: { [optionId: string]: string };
  }>({
    howWeDoIt: {},
    subspecies: {},
    planComparisonHeader: {},
>>>>>>> 44c891a5
  });
  const [brandColors, setBrandColors] = useState<{
    primary?: string;
    secondary?: string;
  }>({});
  const [brandLogo, setBrandLogo] = useState<string | null>(null);
  const [brandLoading, setBrandLoading] = useState(false);
  const [colorStates, setColorStates] = useState<{
    primary: ColorState;
    secondary: ColorState;
    background: ColorState;
    text: ColorState;
  }>({
    primary: { value: '#3b82f6', source: 'default' },
    secondary: { value: '#1e293b', source: 'default' },
    background: { value: '#ffffff', source: 'default' },
    text: { value: '#374151', source: 'default' },
  });
  const [googleApiKey, setGoogleApiKey] = useState<string>('');
  const [mapCenter, setMapCenter] = useState<{
    lat: number;
    lng: number;
  } | null>(null);

  // Domain configuration state
  const [domainConfig, setDomainConfig] = useState<DomainConfiguration>({
    configured: false,
    status: 'not_configured',
    records: [],
  });
  const [domainForm, setDomainForm] = useState({
    domain: '',
    region: 'us-east-1',
    customReturnPath: 'noreply',
  });
  const [domainLoading, setDomainLoading] = useState(false);
  const [domainError, setDomainError] = useState<string | null>(null);
  // Default color values - memoized to prevent re-creation on every render
  const defaultColors = useMemo(() => ({
    primary: '#3b82f6',
    secondary: '#1e293b',
    background: '#ffffff',
    text: '#374151',
  }), []);

  // Toggle section expansion
  const toggleSection = (sectionKey: keyof typeof expandedSections) => {
    setExpandedSections(prev => ({
      ...prev,
      [sectionKey]: !prev[sectionKey],
    }));
  };
  // Color resolution function
  const resolveColors = useCallback((
    brandColors: { primary?: string; secondary?: string },
    overrides?: {
      primary?: string;
      secondary?: string;
      background?: string;
      text?: string;
    }
  ) => {
    const resolved: {
      primary: ColorState;
      secondary: ColorState;
      background: ColorState;
      text: ColorState;
    } = {
      primary: {
        value:
          overrides?.primary || brandColors.primary || defaultColors.primary,
        source: overrides?.primary
          ? 'override'
          : brandColors.primary
            ? 'brand'
            : 'default',
      },
      secondary: {
        value:
          overrides?.secondary ||
          brandColors.secondary ||
          defaultColors.secondary,
        source: overrides?.secondary
          ? 'override'
          : brandColors.secondary
            ? 'brand'
            : 'default',
      },
      background: {
        value: overrides?.background || defaultColors.background,
        source: overrides?.background ? 'override' : 'default',
      },
      text: {
        value: overrides?.text || defaultColors.text,
        source: overrides?.text ? 'override' : 'default',
      },
    };
    return resolved;
  }, [defaultColors]);
  // Handle color changes with override tracking
  const handleColorChange = (
    colorType: 'primary' | 'secondary' | 'background' | 'text',
    value: string
  ) => {
    setConfig(prev => {
      const newOverrides = { ...prev.colorOverrides };
      // Check if this color matches the brand color or default
      const brandValue =
        colorType === 'primary'
          ? brandColors.primary
          : colorType === 'secondary'
            ? brandColors.secondary
            : null;
      const defaultValue = defaultColors[colorType];
      if (value === brandValue || (value === defaultValue && !brandValue)) {
        // Remove override if value matches brand or default
        delete newOverrides[colorType];
      } else {
        // Set override if value is different
        newOverrides[colorType] = value;
      }
      return {
        ...prev,
        colorOverrides: newOverrides,
      };
    });
  };
  // Reset individual color to brand/default value
  const resetIndividualColor = (
    colorType: 'primary' | 'secondary' | 'background' | 'text'
  ) => {
    setConfig(prev => {
      const newOverrides = { ...prev.colorOverrides };
      // Remove the override for this specific color
      delete newOverrides[colorType];
      return {
        ...prev,
        colorOverrides: newOverrides,
      };
    });
  };
  // Update color states when brand colors or config changes
  useEffect(() => {
    const resolved = resolveColors(brandColors, config.colorOverrides);
    setColorStates(resolved);
    // Update the colors in config to reflect resolved values
    setConfig(prev => ({
      ...prev,
      colors: {
        primary: resolved.primary.value,
        secondary: resolved.secondary.value,
        background: resolved.background.value,
        text: resolved.text.value,
      },
    }));
  }, [brandColors, config.colorOverrides, resolveColors]);
  // Fetch Google API key on component mount
  useEffect(() => {
    const fetchGoogleApiKey = async () => {
      try {
        const response = await fetch('/api/google-places-key');
        if (response.ok) {
          const data = await response.json();
          setGoogleApiKey(data.apiKey || '');
        }
      } catch (error) {
        console.error('Error fetching Google API key:', error);
      }
    };
    fetchGoogleApiKey();
  }, []);

  const loadCompanyConfig = useCallback((company: Company) => {
    const widgetConfig = company.widget_config || {};
    setConfig({
      branding: {
        companyName: widgetConfig.branding?.companyName || company.name,
        hero_image_url: widgetConfig.branding?.hero_image_url || '',
        pestSelectBackgroundImage: widgetConfig.branding?.pestSelectBackgroundImage || '',
        howWeDoItBackgroundImage: widgetConfig.branding?.howWeDoItBackgroundImage || '',
        howWeDoItInteriorImage: widgetConfig.branding?.howWeDoItInteriorImage || '',
        almostDoneBackgroundImage: widgetConfig.branding?.almostDoneBackgroundImage || '',
        detailedQuoteBackgroundImage: widgetConfig.branding?.detailedQuoteBackgroundImage || '',
        detailedQuoteInteriorImage: widgetConfig.branding?.detailedQuoteInteriorImage || '',
        locationNotServedBackgroundImage: widgetConfig.branding?.locationNotServedBackgroundImage || '',
      },
      headers: {
        headerText: widgetConfig.headers?.headerText || '',
        subHeaderText: widgetConfig.headers?.subHeaderText || '',
      },
      colors: {
        primary: widgetConfig.colors?.primary || defaultColors.primary,
        secondary: widgetConfig.colors?.secondary || defaultColors.secondary,
        background: widgetConfig.colors?.background || defaultColors.background,
        text: widgetConfig.colors?.text || defaultColors.text,
      },
      colorOverrides: widgetConfig.colorOverrides || {},
      submitButtonText: widgetConfig.submitButtonText || 'Get My Quote',
      welcomeButtonText:
        widgetConfig.welcomeButtonText || 'Start My Free Estimate',
      successMessage:
        widgetConfig.successMessage ||
        'Thank you! Your information has been submitted successfully. We will contact you soon.',
      addressApi: {
        enabled: widgetConfig.addressApi?.hasOwnProperty('enabled')
          ? widgetConfig.addressApi.enabled
          : true,
        maxSuggestions: widgetConfig.addressApi?.maxSuggestions || 5,
      },
      service_areas: widgetConfig.service_areas || [],
      messaging: {
        welcome: widgetConfig.messaging?.welcome || 'Get Started',
        fallback:
          widgetConfig.messaging?.fallback ||
          'Get your free pest control estimate in just a few steps.',
        welcomeBenefits: widgetConfig.messaging?.welcomeBenefits || [],
      },
      notifications: {
        emails: widgetConfig.notifications?.emails || [],
      },
      emailNotifications: {
        enabled: widgetConfig.emailNotifications?.enabled ?? true,
        subjectLine:
          widgetConfig.emailNotifications?.subjectLine ||
          'New {pestIssue} Service Request From: {customerName}',
      },
      stepHeadings: {
        address: widgetConfig.stepHeadings?.address || 'Yuck, {pest}! We hate those. No worries, we got you!',
        howWeDoIt: widgetConfig.stepHeadings?.howWeDoIt || 'How We Do It',
      },
    });
    // Set the notification emails input field
    const emails = widgetConfig.notifications?.emails || [];
    setNotificationEmailsInput(emails.join('\n'));
  }, [defaultColors.background, defaultColors.primary, defaultColors.secondary, defaultColors.text]);

  const geocodeCompanyAddress = useCallback(async (company: Company) => {
    try {
      const coordinates = await getCompanyCoordinates(company);
      setMapCenter({ lat: coordinates.lat, lng: coordinates.lng });
      // Cache the result in widget_config if it's not already cached
      if (!company.widget_config?.geocodedAddress) {
        const cachedResult = createCachedGeocodeResult(coordinates);
        // Update the company config to include the cached geocode result
        try {
          await adminAPI.updateCompany(company.id, {
            widget_config: {
              ...company.widget_config,
              geocodedAddress: cachedResult,
            },
          });
        } catch (error) {
          console.error('Failed to cache geocoded address:', error);
          // Non-critical error, don't block the UI
        }
      }
    } catch (error) {
      console.error('Error geocoding company address:', error);
      // setMapCenter will remain null, ServiceAreaMap will use fallback
    }
  }, []);

  const fetchBrandColors = useCallback(async (companyId: string) => {
    try {
      setBrandLoading(true);
      const supabase = createClient();
      const { data: brandData, error } = await supabase
        .from('brands')
        .select('primary_color_hex, secondary_color_hex, logo_url')
        .eq('company_id', companyId)
        .single();
      if (!error && brandData) {
        setBrandColors({
          primary: brandData.primary_color_hex,
          secondary: brandData.secondary_color_hex,
        });
        setBrandLogo(brandData.logo_url || null);
      } else {
        setBrandColors({});
        setBrandLogo(null);
      }
    } catch (error) {
      console.error('Error fetching brand colors:', error);
      setBrandColors({});
      setBrandLogo(null);
    } finally {
      setBrandLoading(false);
    }
  }, []);

  const loadDomainConfiguration = useCallback(async (companyId: string) => {
    try {
      const response = await fetch(`/api/companies/${companyId}/settings`);
      if (response.ok) {
        const data = await response.json();
        if (data.settings) {
          const settings = data.settings;

          // Convert settings to domain config format
          const domainName = settings.email_domain?.value || '';
          const configured =
            domainName !== '' &&
            settings.email_domain_status?.value !== 'not_configured';

          setDomainConfig({
            name: domainName,
            configured,
            status: settings.email_domain_status?.value || 'not_configured',
            records: settings.email_domain_records?.value || [],
            verifiedAt: settings.email_domain_verified_at?.value || undefined,
            resendDomainId: settings.resend_domain_id?.value || undefined,
          });

          if (domainName) {
            setDomainForm(prev => ({
              ...prev,
              domain: domainName,
              region: settings.email_domain_region?.value || 'us-east-1',
              customReturnPath:
                settings.email_domain_prefix?.value || 'noreply',
            }));
          }
        }
      }
    } catch (error) {
      console.error('Error loading domain configuration:', error);
    }
  }, []);

  const loadServiceAreas = useCallback(async (companyId: string) => {
    try {
      const response = await fetch(`/api/service-areas/${companyId}`);
      if (response.ok) {
        const data = await response.json();
        if (data.success) {
          setServiceAreas(data.serviceAreas || []);
        }
      }
    } catch (error) {
      console.error('Error loading service areas:', error);
      setServiceAreas([]);
    }
  }, []);

  const loadPestOptions = useCallback(async (companyId: string) => {
    try {
      setPestOptionsLoading(true);
      const response = await fetch(`/api/admin/pest-options/${companyId}`);
      if (response.ok) {
        const data = await response.json();
        if (data.success) {
          setCompanyPestOptions(data.data.companyPestOptions || []);
          setAvailablePestTypes(data.data.availablePestTypes || []);
        }
      }
    } catch (error) {
      console.error('Error loading pest options:', error);
      setCompanyPestOptions([]);
      setAvailablePestTypes([]);
    } finally {
      setPestOptionsLoading(false);
    }
  }, []);

  const loadServicePlans = useCallback(async (companyId: string) => {
    try {
      setServicePlansLoading(true);
      const response = await fetch(`/api/admin/service-plans/${companyId}`);
      if (response.ok) {
        const data = await response.json();
        if (data.success) {
          setServicePlans(data.data || []);
        }
      }
    } catch (error) {
      console.error('Error loading service plans:', error);
      setServicePlans([]);
    } finally {
      setServicePlansLoading(false);
    }
  }, []);

  // Load company data when selected company changes
  useEffect(() => {
    if (selectedCompanyId) {
      const company = companies.find(c => c.id === selectedCompanyId);
      if (company) {
        setSelectedCompany(company);
        loadCompanyConfig(company);
        fetchBrandColors(selectedCompanyId);
        loadServiceAreas(selectedCompanyId);
        loadPestOptions(selectedCompanyId);
        loadServicePlans(selectedCompanyId);
        geocodeCompanyAddress(company);
        loadDomainConfiguration(selectedCompanyId);
      }
    }
  }, [selectedCompanyId, companies, loadCompanyConfig, fetchBrandColors, loadServiceAreas, loadPestOptions, loadServicePlans, geocodeCompanyAddress, loadDomainConfiguration]);

  // Create or update domain
  const handleDomainSubmit = async () => {
    if (!selectedCompany || !domainForm.domain.trim()) return;

    setDomainLoading(true);
    setDomainError(null);

    try {
      const response = await fetch(
        `/api/companies/${selectedCompany.id}/settings`,
        {
          method: 'POST',
          headers: {
            'Content-Type': 'application/json',
          },
          body: JSON.stringify({
            action: 'create_domain',
            domain: domainForm.domain.trim(),
            region: domainForm.region,
            customReturnPath: domainForm.customReturnPath,
          }),
        }
      );

      const data = await response.json();

      if (data.success) {
        setDomainConfig({
          name: data.domain.name,
          configured: true,
          status: data.domain.status,
          records: data.domain.records,
          resendDomainId: data.domain.resendDomainId,
        });
        setSaveStatus('success');
        setTimeout(() => setSaveStatus('idle'), 3000);
      } else {
        setDomainError(data.error || 'Failed to configure domain');
      }
    } catch (error) {
      console.error('Error configuring domain:', error);
      setDomainError('Network error occurred');
    } finally {
      setDomainLoading(false);
    }
  };

  // Verify domain
  const handleDomainVerify = async () => {
    if (!selectedCompany || !domainConfig.resendDomainId) return;

    setDomainLoading(true);
    setDomainError(null);

    try {
      const response = await fetch(
        `/api/companies/${selectedCompany.id}/settings`,
        {
          method: 'POST',
          headers: {
            'Content-Type': 'application/json',
          },
          body: JSON.stringify({
            action: 'verify_domain',
          }),
        }
      );

      const data = await response.json();

      if (data.success) {
        setDomainConfig(prev => ({
          ...prev,
          status: data.domain.status,
          records: data.domain.records,
        }));
      } else {
        setDomainError(data.error || 'Failed to verify domain');
      }
    } catch (error) {
      console.error('Error verifying domain:', error);
      setDomainError('Network error occurred');
    } finally {
      setDomainLoading(false);
    }
  };

  // Delete domain configuration
  const handleDomainDelete = async () => {
    if (!selectedCompany || !domainConfig.configured) return;

    if (
      !confirm(
        'Are you sure you want to remove the domain configuration? This will revert to using the default email domain.'
      )
    ) {
      return;
    }

    setDomainLoading(true);
    setDomainError(null);

    try {
      const response = await fetch(
        `/api/companies/${selectedCompany.id}/settings`,
        {
          method: 'POST',
          headers: {
            'Content-Type': 'application/json',
          },
          body: JSON.stringify({
            action: 'delete_domain',
          }),
        }
      );

      const data = await response.json();

      if (data.success) {
        setDomainConfig({
          configured: false,
          status: 'not_configured',
          records: [],
        });
        setDomainForm(prev => ({
          ...prev,
          domain: '',
        }));
      } else {
        setDomainError(data.error || 'Failed to remove domain');
      }
    } catch (error) {
      console.error('Error removing domain:', error);
      setDomainError('Network error occurred');
    } finally {
      setDomainLoading(false);
    }
  };

  // Get domain status icon
  const getDomainStatusIcon = (status: DomainConfiguration['status']) => {
    switch (status) {
      case 'verified':
        return <CheckCircle size={16} className={styles.statusIconSuccess} />;
      case 'pending':
        return <Clock size={16} className={styles.statusIconPending} />;
      case 'failed':
      case 'temporary_failure':
        return <AlertTriangle size={16} className={styles.statusIconError} />;
      default:
        return <Globe size={16} className={styles.statusIconDefault} />;
    }
  };

  // Get record status icon
  const getRecordStatusIcon = (status?: string) => {
    switch (status) {
      case 'verified':
        return (
          <CheckCircle size={14} className={styles.recordStatusVerified} />
        );
      case 'pending':
        return <Clock size={14} className={styles.recordStatusPending} />;
      case 'failed':
        return <X size={14} className={styles.recordStatusFailed} />;
      default:
        return <Clock size={14} className={styles.recordStatusDefault} />;
    }
  };

  const savePestOptions = useCallback(async (pestOptions: CompanyPestOption[]) => {
    if (!selectedCompany) return;
    try {
      const updateData = {
        pestOptions: pestOptions.map((option, index) => ({
          pest_id: option.pest_id,
          custom_label: option.custom_label,
          display_order: index + 1,
          is_active: true,
          how_we_do_it_text: option.how_we_do_it_text,
          subspecies: option.subspecies,
          plan_comparison_header_text: option.plan_comparison_header_text,
        })),
      };

      const response = await fetch(
        `/api/admin/pest-options/${selectedCompany.id}`,
        {
          method: 'POST',
          headers: {
            'Content-Type': 'application/json',
          },
          body: JSON.stringify(updateData),
        }
      );

      const data = await response.json();

      if (data.success) {
        setCompanyPestOptions(pestOptions);
        setSaveStatus('success');
        setTimeout(() => setSaveStatus('idle'), 2000);
      }
    } catch (error) {
      console.error('Error saving pest options:', error);
      setSaveStatus('error');
      setTimeout(() => setSaveStatus('idle'), 2000);
    }
  }, [selectedCompany, setSaveStatus, setCompanyPestOptions]);

  const addPestOption = (pestType: PestType) => {
    const newOption: CompanyPestOption = {
      id: `temp-${Date.now()}`,
      pest_id: pestType.id,
      name: pestType.name,
      slug: pestType.slug,
      description: pestType.description,
      category: pestType.pest_categories?.name || 'Unknown',
      icon_svg: pestType.icon_svg,
      custom_label: null,
      display_order: companyPestOptions.length + 1,
      is_active: true,
      how_we_do_it_text: null,
      subspecies: [],
      plan_comparison_header_text: null,
    };
    const updatedOptions = [...companyPestOptions, newOption];
    setCompanyPestOptions(updatedOptions);
    savePestOptions(updatedOptions);
  };

  const removePestOption = (optionId: string) => {
    const updatedOptions = companyPestOptions.filter(
      option => option.id !== optionId
    );
    setCompanyPestOptions(updatedOptions);
    savePestOptions(updatedOptions);
  };


  // Debounced save function to prevent API calls on every keystroke
<<<<<<< HEAD
  const debouncedSave = useCallback((optionId: string, field: 'howWeDoIt' | 'subspecies' | 'customLabel', value: string | string[]) => {
=======
  const debouncedSave = useCallback((optionId: string, field: 'howWeDoIt' | 'subspecies' | 'planComparisonHeader', value: string | string[]) => {
>>>>>>> 44c891a5
    const timerKey = `${optionId}-${field}`;
    
    // Clear existing timer
    if (debounceTimers.current[timerKey]) {
      clearTimeout(debounceTimers.current[timerKey]);
    }
    
    // Set new timer
    debounceTimers.current[timerKey] = setTimeout(() => {
      const updatedOptions = companyPestOptions.map(option => {
        if (option.id === optionId) {
          if (field === 'howWeDoIt') {
            return { ...option, how_we_do_it_text: value as string };
          } else if (field === 'subspecies') {
            return { ...option, subspecies: value as string[] };
<<<<<<< HEAD
          } else if (field === 'customLabel') {
            return { ...option, custom_label: value as string };
=======
          } else if (field === 'planComparisonHeader') {
            return { ...option, plan_comparison_header_text: value as string };
>>>>>>> 44c891a5
          }
        }
        return option;
      });
      setCompanyPestOptions(updatedOptions);
      savePestOptions(updatedOptions);
      
      // Clear the timer after saving
      delete debounceTimers.current[timerKey];
    }, 500); // 500ms delay
  }, [companyPestOptions, savePestOptions]);

  const updatePestOptionHowWeDoIt = (optionId: string, howWeDoItText: string) => {
    // Update local state immediately for responsive UI
    setLocalInputValues(prev => ({
      ...prev,
      howWeDoIt: { ...prev.howWeDoIt, [optionId]: howWeDoItText }
    }));
    
    // Also update the main state for immediate UI feedback
    const updatedOptions = companyPestOptions.map(option =>
      option.id === optionId ? { ...option, how_we_do_it_text: howWeDoItText } : option
    );
    setCompanyPestOptions(updatedOptions);
    
    // Debounce the API call
    debouncedSave(optionId, 'howWeDoIt', howWeDoItText);
  };

  const updatePestOptionPlanComparisonHeader = (optionId: string, headerText: string) => {
    // Update local state immediately for responsive UI
    setLocalInputValues(prev => ({
      ...prev,
      planComparisonHeader: { ...prev.planComparisonHeader, [optionId]: headerText }
    }));
    
    // Also update the main state for immediate UI feedback
    const updatedOptions = companyPestOptions.map(option =>
      option.id === optionId ? { ...option, plan_comparison_header_text: headerText } : option
    );
    setCompanyPestOptions(updatedOptions);
    
    // Debounce the API call
    debouncedSave(optionId, 'planComparisonHeader', headerText);
  };

  const updatePestOptionSubspecies = (optionId: string, subspeciesText: string) => {
    // Update local state immediately for responsive UI
    setLocalInputValues(prev => ({
      ...prev,
      subspecies: { ...prev.subspecies, [optionId]: subspeciesText }
    }));
    
    // Process subspecies on the fly for immediate UI feedback, but don't save yet
    const subspecies = subspeciesText
      .split('\n')
      .map(s => s.trim())
      .filter(s => s.length > 0);
    
    const updatedOptions = companyPestOptions.map(option =>
      option.id === optionId ? { ...option, subspecies } : option
    );
    setCompanyPestOptions(updatedOptions);
    
    // Debounce the API call
    debouncedSave(optionId, 'subspecies', subspecies);
  };
  
  const updatePestOptionLabelDebounced = (optionId: string, customLabel: string) => {
    // Update local state immediately for responsive UI
    setLocalInputValues(prev => ({
      ...prev,
      customLabel: { ...prev.customLabel, [optionId]: customLabel }
    }));
    
    // Also update the main state for immediate UI feedback
    const updatedOptions = companyPestOptions.map(option =>
      option.id === optionId ? { ...option, custom_label: customLabel } : option
    );
    setCompanyPestOptions(updatedOptions);
    
    // Debounce the API call
    debouncedSave(optionId, 'customLabel', customLabel);
  };

  const reorderPestOptions = (fromIndex: number, toIndex: number) => {
    const updatedOptions = [...companyPestOptions];
    const [moved] = updatedOptions.splice(fromIndex, 1);
    updatedOptions.splice(toIndex, 0, moved);
    setCompanyPestOptions(updatedOptions);
    savePestOptions(updatedOptions);
  };

  // Service Plans Management Functions
  const createServicePlan = async (planData: Partial<ServicePlan>) => {
    if (!selectedCompany) return;
    try {
      const response = await fetch(
        `/api/admin/service-plans/${selectedCompany.id}`,
        {
          method: 'POST',
          headers: {
            'Content-Type': 'application/json',
          },
          body: JSON.stringify(planData),
        }
      );

      const data = await response.json();
      if (data.success) {
        await loadServicePlans(selectedCompany.id);
        setShowPlanModal(false);
        setEditingPlan(null);
        setSaveStatus('success');
        setTimeout(() => setSaveStatus('idle'), 2000);
      }
    } catch (error) {
      console.error('Error creating service plan:', error);
      setSaveStatus('error');
      setTimeout(() => setSaveStatus('idle'), 2000);
    }
  };

  const updateServicePlan = async (planData: Partial<ServicePlan>) => {
    if (!selectedCompany || !editingPlan) return;
    try {
      const response = await fetch(
        `/api/admin/service-plans/${selectedCompany.id}`,
        {
          method: 'PUT',
          headers: {
            'Content-Type': 'application/json',
          },
          body: JSON.stringify({
            ...planData,
            id: editingPlan.id,
          }),
        }
      );

      const data = await response.json();
      if (data.success) {
        await loadServicePlans(selectedCompany.id);
        setShowPlanModal(false);
        setEditingPlan(null);
        setSaveStatus('success');
        setTimeout(() => setSaveStatus('idle'), 2000);
      }
    } catch (error) {
      console.error('Error updating service plan:', error);
      setSaveStatus('error');
      setTimeout(() => setSaveStatus('idle'), 2000);
    }
  };

  const deleteServicePlan = async (planId: string) => {
    if (
      !selectedCompany ||
      !confirm('Are you sure you want to delete this service plan?')
    )
      return;
    try {
      const response = await fetch(
        `/api/admin/service-plans/${selectedCompany.id}?id=${planId}`,
        {
          method: 'DELETE',
        }
      );

      const data = await response.json();
      if (data.success) {
        await loadServicePlans(selectedCompany.id);
        setSaveStatus('success');
        setTimeout(() => setSaveStatus('idle'), 2000);
      }
    } catch (error) {
      console.error('Error deleting service plan:', error);
      setSaveStatus('error');
      setTimeout(() => setSaveStatus('idle'), 2000);
    }
  };

  const openPlanModal = (plan?: ServicePlan) => {
    setEditingPlan(plan || null);
    setShowPlanModal(true);
  };

  const saveServiceAreas = async (areas: any[]) => {
    if (!selectedCompany) return;
    try {
      const response = await fetch(`/api/service-areas/${selectedCompany.id}`, {
        method: 'PUT',
        headers: {
          'Content-Type': 'application/json',
        },
        body: JSON.stringify({ serviceAreas: areas }),
      });
      if (response.ok) {
        const data = await response.json();
        if (data.success) {
          setServiceAreas(areas);
          setSaveStatus('success');
          setTimeout(() => setSaveStatus('idle'), 3000);
        } else {
          throw new Error(data.error || 'Failed to save service areas');
        }
      } else {
        const errorData = await response.json().catch(() => ({}));
        throw new Error(
          errorData.error || `Server responded with ${response.status}`
        );
      }
    } catch (error) {
      console.error('Error saving service areas:', error);
      setSaveStatus('error');
      setTimeout(() => setSaveStatus('idle'), 5000);
    }
  };
  const resetToBrandColors = () => {
    if (brandColors.primary || brandColors.secondary) {
      setConfig(prev => ({
        ...prev,
        colorOverrides: {
          ...prev.colorOverrides,
          // Remove overrides for colors that have brand values
          primary: brandColors.primary
            ? undefined
            : prev.colorOverrides?.primary,
          secondary: brandColors.secondary
            ? undefined
            : prev.colorOverrides?.secondary,
        },
      }));
    }
  };
  const handleCompanySelect = (companyId: string) => {
    if (onCompanyChange) {
      onCompanyChange(companyId);
    } else {
      const company = companies.find(c => c.id === companyId);
      if (company) {
        setSelectedCompany(company);
        loadCompanyConfig(company);
      }
    }
  };
  const handleConfigChange = (
    section: keyof WidgetConfigData,
    field: string,
    value: any
  ) => {
    setConfig(prev => ({
      ...prev,
      [section]: {
        ...(prev[section] as any),
        [field]: value,
      },
    }));
  };

  const handleAddBenefit = () => {
    setConfig(prev => ({
      ...prev,
      messaging: {
        ...prev.messaging,
        welcomeBenefits: [
          ...prev.messaging.welcomeBenefits,
          { text: '', icon: '' }
        ],
      },
    }));
  };

  const handleRemoveBenefit = (index: number) => {
    setConfig(prev => ({
      ...prev,
      messaging: {
        ...prev.messaging,
        welcomeBenefits: prev.messaging.welcomeBenefits.filter((_, i) => i !== index),
      },
    }));
  };

  const handleBenefitChange = (index: number, field: 'text' | 'icon', value: string) => {
    setConfig(prev => ({
      ...prev,
      messaging: {
        ...prev.messaging,
        welcomeBenefits: prev.messaging.welcomeBenefits.map((benefit, i) =>
          i === index ? { ...benefit, [field]: value } : benefit
        ),
      },
    }));
  };

  const insertVariableIntoInput = (inputId: string, variable: string) => {
    const input = document.getElementById(inputId) as HTMLInputElement;
    if (input) {
      const start = input.selectionStart || 0;
      const end = input.selectionEnd || 0;
      const currentValue = input.value;
      const newValue = currentValue.slice(0, start) + variable + currentValue.slice(end);
      input.value = newValue;
      input.focus();
      input.setSelectionRange(start + variable.length, start + variable.length);
      
      // Trigger the onChange handler
      if (inputId === 'stepHeading-address') {
        handleConfigChange('stepHeadings', 'address', newValue);
      } else if (inputId === 'stepHeading-howWeDoIt') {
        handleConfigChange('stepHeadings', 'howWeDoIt', newValue);
      }
    }
  };

  const addServiceArea = () => {
    if (
      serviceAreaInput.trim() &&
      !config.service_areas.includes(serviceAreaInput.trim())
    ) {
      setConfig(prev => ({
        ...prev,
        service_areas: [...prev.service_areas, serviceAreaInput.trim()],
      }));
      setServiceAreaInput('');
    }
  };
  const removeServiceArea = (area: string) => {
    setConfig(prev => ({
      ...prev,
      service_areas: prev.service_areas.filter(a => a !== area),
    }));
  };
  const parseNotificationEmails = (input: string): string[] => {
    return input
      .split(/[,\n]/)
      .map(email => email.trim())
      .filter(email => email.length > 0 && email.includes('@'));
  };
  const updateNotificationEmails = () => {
    const emails = parseNotificationEmails(notificationEmailsInput);
    setConfig(prev => ({
      ...prev,
      notifications: {
        emails,
      },
    }));
  };
  const removeNotificationEmail = (emailToRemove: string) => {
    // Update the config
    setConfig(prev => ({
      ...prev,
      notifications: {
        emails: prev.notifications.emails.filter(
          email => email !== emailToRemove
        ),
      },
    }));
    // Update the text input field to sync with the removed email
    const currentEmails = config.notifications.emails.filter(
      email => email !== emailToRemove
    );
    setNotificationEmailsInput(currentEmails.join('\n'));
  };
  // Hero image upload functionality
  const createAssetPath = (
    companyName: string,
    category: string,
    fileName: string
  ): string => {
    const cleanCompanyName = companyName
      .toLowerCase()
      .replace(/[^a-z0-9\s-]/g, '')
      .replace(/\s+/g, '-')
      .replace(/-+/g, '-')
      .trim();

    const fileExt = fileName.split('.').pop();
    const cleanFileName = fileName
      .replace(`.${fileExt}`, '')
      .replace(/[^a-zA-Z0-9\s-]/g, '')
      .replace(/\s+/g, '-')
      .toLowerCase();

    const timestamp = Date.now();
    const finalFileName = `${cleanFileName}_${timestamp}.${fileExt}`;

    return `${cleanCompanyName}/${category}/${finalFileName}`;
  };

  const uploadFile = async (
    file: File,
    bucket: string,
    category: string
  ): Promise<string | null> => {
    if (!selectedCompany) return null;

    try {
      const supabase = createClient();
      const filePath = createAssetPath(
        selectedCompany.name,
        category,
        file.name
      );

      const { error: uploadError } = await supabase.storage
        .from(bucket)
        .upload(filePath, file);

      if (uploadError) throw uploadError;

      const {
        data: { publicUrl },
      } = supabase.storage.from(bucket).getPublicUrl(filePath);

      return publicUrl;
    } catch (error) {
      console.error('Error uploading file:', error);
      return null;
    }
  };

  const deleteFileFromStorage = async (fileUrl: string): Promise<boolean> => {
    try {
      const supabase = createClient();
      const urlParts = fileUrl.split('/storage/v1/object/public/brand-assets/');
      if (urlParts.length !== 2) {
        console.error('Invalid file URL format:', fileUrl);
        return false;
      }

      const filePath = urlParts[1];

      const { error } = await supabase.storage
        .from('brand-assets')
        .remove([filePath]);

      if (error) {
        console.error('Error deleting file from storage:', error);
        return false;
      }

      return true;
    } catch (error) {
      console.error('Unexpected error deleting file:', error);
      return false;
    }
  };

  const handleHeroImageUpload = async (
    event: React.ChangeEvent<HTMLInputElement>
  ) => {
    const file = event.target.files?.[0];
    if (!file) return;

    // If there's an existing hero image, delete it from storage first
    if (config.branding.hero_image_url) {
      await deleteFileFromStorage(config.branding.hero_image_url);
    }

    const url = await uploadFile(file, 'brand-assets', 'hero-images');
    if (url) {
      handleConfigChange('branding', 'hero_image_url', url);
      // Clear the input so the same file can be selected again if needed
      event.target.value = '';
    }
  };

  const removeHeroImage = async () => {
    if (!config.branding.hero_image_url) return;

    if (
      !confirm(
        'Are you sure you want to delete this hero image? This action cannot be undone.'
      )
    ) {
      return;
    }

    const deleted = await deleteFileFromStorage(config.branding.hero_image_url);

    if (deleted) {
      handleConfigChange('branding', 'hero_image_url', '');
      setSaveStatus('success');
      setTimeout(() => setSaveStatus('idle'), 3000);
    } else {
      setSaveStatus('error');
      setTimeout(() => setSaveStatus('idle'), 5000);
    }
  };

  const handlePestSelectBackgroundUpload = async (
    event: React.ChangeEvent<HTMLInputElement>
  ) => {
    const file = event.target.files?.[0];
    if (!file) return;

    // If there's an existing pest select background image, delete it from storage first
    if (config.branding.pestSelectBackgroundImage) {
      await deleteFileFromStorage(config.branding.pestSelectBackgroundImage);
    }

    const url = await uploadFile(file, 'brand-assets', 'pest-select-backgrounds');
    if (url) {
      handleConfigChange('branding', 'pestSelectBackgroundImage', url);
      // Clear the input so the same file can be selected again if needed
      event.target.value = '';
    }
  };

  const removePestSelectBackground = async () => {
    if (!config.branding.pestSelectBackgroundImage) return;

    if (
      !confirm(
        'Are you sure you want to delete this pest select background image? This action cannot be undone.'
      )
    ) {
      return;
    }

    const deleted = await deleteFileFromStorage(config.branding.pestSelectBackgroundImage);

    if (deleted) {
      handleConfigChange('branding', 'pestSelectBackgroundImage', '');
      setSaveStatus('success');
      setTimeout(() => setSaveStatus('idle'), 3000);
    } else {
      setSaveStatus('error');
      setTimeout(() => setSaveStatus('idle'), 5000);
    }
  };


  // How We Do It Background Image handlers
  const handleHowWeDoItBackgroundUpload = async (
    event: React.ChangeEvent<HTMLInputElement>
  ) => {
    const file = event.target.files?.[0];
    if (!file) return;

    if (config.branding.howWeDoItBackgroundImage) {
      await deleteFileFromStorage(config.branding.howWeDoItBackgroundImage);
    }

    const url = await uploadFile(file, 'brand-assets', 'how-we-do-it-backgrounds');
    if (url) {
      handleConfigChange('branding', 'howWeDoItBackgroundImage', url);
      event.target.value = '';
    }
  };

  const removeHowWeDoItBackground = async () => {
    if (!config.branding.howWeDoItBackgroundImage) return;

    if (
      !confirm(
        'Are you sure you want to delete this how we do it background image? This action cannot be undone.'
      )
    ) {
      return;
    }

    const deleted = await deleteFileFromStorage(config.branding.howWeDoItBackgroundImage);

    if (deleted) {
      handleConfigChange('branding', 'howWeDoItBackgroundImage', '');
      setSaveStatus('success');
      setTimeout(() => setSaveStatus('idle'), 3000);
    } else {
      setSaveStatus('error');
      setTimeout(() => setSaveStatus('idle'), 5000);
    }
  };

  // How We Do It Interior Image handlers
  const handleHowWeDoItInteriorUpload = async (
    event: React.ChangeEvent<HTMLInputElement>
  ) => {
    const file = event.target.files?.[0];
    if (!file) return;

    if (config.branding.howWeDoItInteriorImage) {
      await deleteFileFromStorage(config.branding.howWeDoItInteriorImage);
    }

    const url = await uploadFile(file, 'brand-assets', 'how-we-do-it-interior');
    if (url) {
      handleConfigChange('branding', 'howWeDoItInteriorImage', url);
      event.target.value = '';
    }
  };

  const removeHowWeDoItInterior = async () => {
    if (!config.branding.howWeDoItInteriorImage) return;

    if (
      !confirm(
        'Are you sure you want to delete this how we do it interior image? This action cannot be undone.'
      )
    ) {
      return;
    }

    const deleted = await deleteFileFromStorage(config.branding.howWeDoItInteriorImage);

    if (deleted) {
      handleConfigChange('branding', 'howWeDoItInteriorImage', '');
      setSaveStatus('success');
      setTimeout(() => setSaveStatus('idle'), 3000);
    } else {
      setSaveStatus('error');
      setTimeout(() => setSaveStatus('idle'), 5000);
    }
  };

  // Almost Done Background Image handlers
  const handleAlmostDoneBackgroundUpload = async (
    event: React.ChangeEvent<HTMLInputElement>
  ) => {
    const file = event.target.files?.[0];
    if (!file) return;

    if (config.branding.almostDoneBackgroundImage) {
      await deleteFileFromStorage(config.branding.almostDoneBackgroundImage);
    }

    const url = await uploadFile(file, 'brand-assets', 'almost-done-backgrounds');
    if (url) {
      handleConfigChange('branding', 'almostDoneBackgroundImage', url);
      event.target.value = '';
    }
  };

  const removeAlmostDoneBackground = async () => {
    if (!config.branding.almostDoneBackgroundImage) return;

    if (
      !confirm(
        'Are you sure you want to delete this almost done background image? This action cannot be undone.'
      )
    ) {
      return;
    }

    const deleted = await deleteFileFromStorage(config.branding.almostDoneBackgroundImage);

    if (deleted) {
      handleConfigChange('branding', 'almostDoneBackgroundImage', '');
      setSaveStatus('success');
      setTimeout(() => setSaveStatus('idle'), 3000);
    } else {
      setSaveStatus('error');
      setTimeout(() => setSaveStatus('idle'), 5000);
    }
  };

  // Detailed Quote Background Image handlers
  const handleDetailedQuoteBackgroundUpload = async (
    event: React.ChangeEvent<HTMLInputElement>
  ) => {
    const file = event.target.files?.[0];
    if (!file) return;

    if (config.branding.detailedQuoteBackgroundImage) {
      await deleteFileFromStorage(config.branding.detailedQuoteBackgroundImage);
    }

    const url = await uploadFile(file, 'brand-assets', 'detailed-quote-backgrounds');
    if (url) {
      handleConfigChange('branding', 'detailedQuoteBackgroundImage', url);
      event.target.value = '';
    }
  };

  const removeDetailedQuoteBackground = async () => {
    if (!config.branding.detailedQuoteBackgroundImage) return;

    if (
      !confirm(
        'Are you sure you want to delete this detailed quote background image? This action cannot be undone.'
      )
    ) {
      return;
    }

    const deleted = await deleteFileFromStorage(config.branding.detailedQuoteBackgroundImage);

    if (deleted) {
      handleConfigChange('branding', 'detailedQuoteBackgroundImage', '');
      setSaveStatus('success');
      setTimeout(() => setSaveStatus('idle'), 3000);
    } else {
      setSaveStatus('error');
      setTimeout(() => setSaveStatus('idle'), 5000);
    }
  };

  // Detailed Quote Interior Image handlers
  const handleDetailedQuoteInteriorUpload = async (
    event: React.ChangeEvent<HTMLInputElement>
  ) => {
    const file = event.target.files?.[0];
    if (!file) return;

    if (config.branding.detailedQuoteInteriorImage) {
      await deleteFileFromStorage(config.branding.detailedQuoteInteriorImage);
    }

    const url = await uploadFile(file, 'brand-assets', 'detailed-quote-interior');
    if (url) {
      handleConfigChange('branding', 'detailedQuoteInteriorImage', url);
      event.target.value = '';
    }
  };

  const removeDetailedQuoteInterior = async () => {
    if (!config.branding.detailedQuoteInteriorImage) return;

    if (
      !confirm(
        'Are you sure you want to delete this detailed quote interior image? This action cannot be undone.'
      )
    ) {
      return;
    }

    const deleted = await deleteFileFromStorage(config.branding.detailedQuoteInteriorImage);

    if (deleted) {
      handleConfigChange('branding', 'detailedQuoteInteriorImage', '');
      setSaveStatus('success');
      setTimeout(() => setSaveStatus('idle'), 3000);
    } else {
      setSaveStatus('error');
      setTimeout(() => setSaveStatus('idle'), 5000);
    }
  };

  // Location Not Served Background Image handlers
  const handleLocationNotServedBackgroundUpload = async (
    event: React.ChangeEvent<HTMLInputElement>
  ) => {
    const file = event.target.files?.[0];
    if (!file) return;

    if (config.branding.locationNotServedBackgroundImage) {
      await deleteFileFromStorage(config.branding.locationNotServedBackgroundImage);
    }

    const url = await uploadFile(file, 'brand-assets', 'location-not-served-backgrounds');
    if (url) {
      handleConfigChange('branding', 'locationNotServedBackgroundImage', url);
      event.target.value = '';
    }
  };

  const removeLocationNotServedBackground = async () => {
    if (!config.branding.locationNotServedBackgroundImage) return;

    if (
      !confirm(
        'Are you sure you want to delete this location not served background image? This action cannot be undone.'
      )
    ) {
      return;
    }

    const deleted = await deleteFileFromStorage(config.branding.locationNotServedBackgroundImage);

    if (deleted) {
      handleConfigChange('branding', 'locationNotServedBackgroundImage', '');
      setSaveStatus('success');
      setTimeout(() => setSaveStatus('idle'), 3000);
    } else {
      setSaveStatus('error');
      setTimeout(() => setSaveStatus('idle'), 5000);
    }
  };

  const saveConfig = async () => {
    if (!selectedCompany) return;
    setIsSaving(true);
    setSaveStatus('idle');
    try {
      await adminAPI.updateCompany(selectedCompany.id, {
        widget_config: config,
      });
      setSaveStatus('success');
      setTimeout(() => setSaveStatus('idle'), 3000);
    } catch (error) {
      console.error('Error saving widget config:', error);
      setSaveStatus('error');
      setTimeout(() => setSaveStatus('idle'), 5000);
    } finally {
      setIsSaving(false);
    }
  };
  const generateFullEmbedCode = () => {
    if (!selectedCompany) return '';
    let embedCode = `<script 
  src="${window.location.origin}/widget.js"
  data-company-id="${selectedCompany.id}"
  data-base-url="${window.location.origin}"`;
    // Add all configuration as data attributes
    if (config.headers.headerText) {
      embedCode += `\n  data-header-text="${config.headers.headerText}"`;
    }
    if (config.headers.subHeaderText) {
      embedCode += `\n  data-sub-header-text="${config.headers.subHeaderText}"`;
    }
    if (config.submitButtonText !== 'Get My Quote') {
      embedCode += `\n  data-submit-button-text="${config.submitButtonText}"`;
    }
    if (
      config.successMessage !==
      'Thank you! Your information has been submitted successfully. We will contact you soon.'
    ) {
      embedCode += `\n  data-success-message="${config.successMessage}"`;
    }
    if (config.colors.primary !== '#3b82f6') {
      embedCode += `\n  data-primary-color="${config.colors.primary}"`;
    }
    if (config.colors.secondary !== '#1e293b') {
      embedCode += `\n  data-secondary-color="${config.colors.secondary}"`;
    }
    if (config.colors.background !== '#ffffff') {
      embedCode += `\n  data-background-color="${config.colors.background}"`;
    }
    if (config.colors.text !== '#374151') {
      embedCode += `\n  data-text-color="${config.colors.text}"`;
    }
    if (config.messaging.welcome !== 'Get Started') {
      embedCode += `\n  data-welcome-title="${config.messaging.welcome}"`;
    }
    if (
      config.messaging.fallback !==
      'Get your free pest control estimate in just a few steps.'
    ) {
      embedCode += `\n  data-welcome-description="${config.messaging.fallback}"`;
    }
    if (config.welcomeButtonText !== 'Start My Free Estimate') {
      embedCode += `\n  data-welcome-button-text="${config.welcomeButtonText}"`;
    }
    embedCode += `
></script>`;
    return embedCode;
  };
  const generateMinimalEmbedCode = () => {
    if (!selectedCompany) return '';

    // New minimal embed code without company-id or base-url
    // Widget will automatically detect company from domain
    const embedCode = `<script src="${window.location.origin}/widget.js"></script>`;

    return embedCode;
  };

  const generateButtonEmbedCode = () => {
    if (!selectedCompany) return '';

    let embedCode = `<script 
  src="${window.location.origin}/widget.js"
  data-company-id="${selectedCompany.id}"
  data-base-url="${window.location.origin}"
  data-display-mode="button"`;

    // Add button text if customized
    if (config.submitButtonText !== 'Get My Quote') {
      embedCode += `\n  data-button-text="${config.submitButtonText}"`;
    }

    // Add essential color data attributes to prevent style flash
    if (config.colors.primary !== '#3b82f6') {
      embedCode += `\n  data-primary-color="${config.colors.primary}"`;
    }
    if (config.colors.secondary !== '#1e293b') {
      embedCode += `\n  data-secondary-color="${config.colors.secondary}"`;
    }
    if (config.colors.background !== '#ffffff') {
      embedCode += `\n  data-background-color="${config.colors.background}"`;
    }
    if (config.colors.text !== '#374151') {
      embedCode += `\n  data-text-color="${config.colors.text}"`;
    }

    // Add essential messaging attributes if customized
    if (config.messaging.welcome !== 'Get Started') {
      embedCode += `\n  data-welcome-title="${config.messaging.welcome}"`;
    }
    if (
      config.messaging.fallback !==
      'Get your free pest control estimate in just a few steps.'
    ) {
      embedCode += `\n  data-welcome-description="${config.messaging.fallback}"`;
    }
    if (config.welcomeButtonText !== 'Start My Free Estimate') {
      embedCode += `\n  data-welcome-button-text="${config.welcomeButtonText}"`;
    }

    embedCode += `
></script>`;

    return embedCode;
  };

  const copyFullEmbedCode = async () => {
    if (!selectedCompany) return;

    setCopyStatusFull('copying');
    try {
      await navigator.clipboard.writeText(generateFullEmbedCode());
      setCopyStatusFull('copied');
      // Reset to idle after 2 seconds
      setTimeout(() => {
        setCopyStatusFull('idle');
      }, 2000);
    } catch (error) {
      console.error('Failed to copy full embed code:', error);
      setCopyStatusFull('idle');
    }
  };
  const copyMinimalEmbedCode = async () => {
    if (!selectedCompany) return;
    setCopyStatusMinimal('copying');
    try {
      await navigator.clipboard.writeText(generateMinimalEmbedCode());
      setCopyStatusMinimal('copied');
      // Reset to idle after 2 seconds
      setTimeout(() => {
        setCopyStatusMinimal('idle');
      }, 2000);
    } catch (error) {
      console.error('Failed to copy minimal embed code:', error);
      setCopyStatusMinimal('idle');
    }
  };

  const copyButtonEmbedCode = async () => {
    if (!selectedCompany) return;

    setCopyStatusButton('copying');

    try {
      await navigator.clipboard.writeText(generateButtonEmbedCode());
      setCopyStatusButton('copied');

      // Reset to idle after 2 seconds
      setTimeout(() => {
        setCopyStatusButton('idle');
      }, 2000);
    } catch (error) {
      console.error('Failed to copy button embed code:', error);
      setCopyStatusButton('idle');
    }
  };

  if (!selectedCompany) {
    return (
      <div className={styles.container}>
        <div className={styles.header}>
          <h2>Widget Configuration</h2>
          <p>Select a company to configure their AI-powered widget.</p>
        </div>
        <div className={styles.companySelector}>
          <label>Select Company:</label>
          <select onChange={e => handleCompanySelect(e.target.value)} value="">
            <option value="">Choose a company...</option>
            {companies.map(company => (
              <option key={company.id} value={company.id}>
                {company.name}
              </option>
            ))}
          </select>
        </div>
      </div>
    );
  }

  return (
    <div className={styles.container}>
      <div className={styles.header}>
        <h2>Widget Configuration</h2>
        <p>Configure the AI-powered widget for {selectedCompany.name}</p>
        <div className={styles.headerActions}>
          <button
            type="button"
            onClick={() => setShowPreview(!showPreview)}
            className={styles.previewButton}
          >
            <Eye size={16} />
            {showPreview ? 'Hide Preview' : 'Show Preview'}
          </button>
          <button
            type="button"
            onClick={saveConfig}
            disabled={isSaving}
            className={styles.saveButton}
          >
            {isSaving ? (
              <RefreshCw size={16} className={styles.spinning} />
            ) : (
              <Save size={16} />
            )}
            {isSaving ? 'Saving...' : 'Save Configuration'}
          </button>
        </div>
      </div>
      <div className={styles.companySelector}>
        <label>Select Company:</label>
        <select
          onChange={e => handleCompanySelect(e.target.value)}
          value={selectedCompany.id}
        >
          <option value="">Choose a company...</option>
          {companies.map(company => (
            <option key={company.id} value={company.id}>
              {company.name}
            </option>
          ))}
        </select>
      </div>
      {saveStatus !== 'idle' && (
        <div className={`${styles.statusMessage} ${styles[saveStatus]}`}>
          {saveStatus === 'success' && 'Configuration saved successfully!'}
          {saveStatus === 'error' &&
            'Failed to save configuration. Please try again.'}
        </div>
      )}
      <div
        className={`${styles.content} ${showPreview ? styles.withPreview : styles.withoutPreview}`}
      >
        <div className={styles.configSection}>
          {/* Branding Section */}
          <CollapsibleSection
            sectionKey="branding"
            title="Branding"
            description="Configure your company name, headers, logo and step background images for the widget"
            isExpanded={expandedSections.branding}
            onToggle={() => toggleSection('branding')}
            styles={styles}
          >
            <div className={styles.formGroup}>
              <label>Company Name</label>
              <input
                type="text"
                value={config.branding.companyName}
                onChange={e =>
                  handleConfigChange('branding', 'companyName', e.target.value)
                }
                placeholder="Your Company Name"
              />
            </div>
            <div className={styles.formGroup}>
              <label>Header Text</label>
              <input
                type="text"
                value={config.headers.headerText}
                onChange={e =>
                  handleConfigChange('headers', 'headerText', e.target.value)
                }
                placeholder="Get Free Estimate (default if left blank)"
              />
            </div>
            <div className={styles.formGroup}>
              <label>Sub-Header Text (optional)</label>
              <input
                type="text"
                value={config.headers.subHeaderText}
                onChange={e =>
                  handleConfigChange('headers', 'subHeaderText', e.target.value)
                }
                placeholder="Subtitle text - leave blank for no subtitle"
              />
            </div>
            <div className={styles.formGroup}>
              <label>Company Logo</label>
              {brandLogo ? (
                <div className={styles.brandLogoDisplay}>
                  <Image
                    src={brandLogo}
                    alt="Company Logo"
                    width={200}
                    height={100}
                    style={{
                      maxWidth: '200px',
                      maxHeight: '100px',
                      objectFit: 'contain',
                    }}
                  />
                  <p className={styles.brandLogoNote}>
                    Logo is managed in{' '}
                    <a href="/admin" target="_blank" rel="noopener noreferrer">
                      Brand Management
                    </a>
                  </p>
                </div>
              ) : (
                <div className={styles.brandLogoMissing}>
                  <p>No company logo uploaded.</p>
                  <p>
                    Upload a logo in{' '}
                    <a href="/admin" target="_blank" rel="noopener noreferrer">
                      Brand Management
                    </a>
                  </p>
                </div>
              )}
            </div>
            <div className={styles.formGroup}>
              <label>Hero Image (optional)</label>
              <p className={styles.fieldNote}>
                Upload a hero image to be displayed on the widget&apos;s welcome
                screen alongside your logo.
              </p>
              <input
                type="file"
                accept="image/*"
                onChange={handleHeroImageUpload}
                className={styles.fileInput}
              />
              {config.branding.hero_image_url && (
                <div className={styles.heroImagePreview}>
                  <Image
                    src={config.branding.hero_image_url}
                    alt="Hero image preview"
                    width={300}
                    height={200}
                    style={{
                      maxWidth: '300px',
                      maxHeight: '200px',
                      objectFit: 'contain',
                    }}
                  />
                  <button
                    type="button"
                    onClick={removeHeroImage}
                    className={styles.removeImageButton}
                  >
                    Remove Hero Image
                  </button>
                </div>
              )}
            </div>

            {/* Step Background Images */}
            <hr className={styles.sectionDivider} />
            <h4 className={styles.sectionSubheading}>Step Background Images</h4>
            
            <div className={styles.formGroup}>
              <label>Choose Pest Background Image</label>
              <p className={styles.fieldNote}>
                Upload a background image for the pest selection step. Image should be 386px wide and optimized for the widget height.
              </p>
              <input
                type="file"
                accept="image/*"
                onChange={handlePestSelectBackgroundUpload}
                className={styles.fileInput}
              />
              {config.branding.pestSelectBackgroundImage && (
                <div className={styles.heroImagePreview}>
                  <Image
                    src={config.branding.pestSelectBackgroundImage}
                    alt="Pest select background preview"
                    width={300}
                    height={200}
                    style={{
                      maxWidth: '300px',
                      maxHeight: '200px',
                      objectFit: 'contain',
                    }}
                  />
                  <button
                    type="button"
                    onClick={removePestSelectBackground}
                    className={styles.removeImageButton}
                  >
                    Remove Background Image
                  </button>
                </div>
              )}
            </div>


            <div className={styles.formGroup}>
              <label>How We Do It Images</label>
              <p className={styles.fieldNote}>
                Upload background and interior images for the &quot;How We Do It&quot; step.
              </p>
              
              <div className={styles.subFormGroup}>
                <label>Background Image</label>
                <input
                  type="file"
                  accept="image/*"
                  onChange={handleHowWeDoItBackgroundUpload}
                  className={styles.fileInput}
                />
                {config.branding.howWeDoItBackgroundImage && (
                  <div className={styles.heroImagePreview}>
                    <Image
                      src={config.branding.howWeDoItBackgroundImage}
                      alt="How we do it background preview"
                      width={300}
                      height={200}
                      style={{
                        maxWidth: '300px',
                        maxHeight: '200px',
                        objectFit: 'contain',
                      }}
                    />
                    <button
                      type="button"
                      onClick={removeHowWeDoItBackground}
                      className={styles.removeImageButton}
                    >
                      Remove Background Image
                    </button>
                  </div>
                )}
              </div>

              <div className={styles.subFormGroup}>
                <label>Interior Image</label>
                <input
                  type="file"
                  accept="image/*"
                  onChange={handleHowWeDoItInteriorUpload}
                  className={styles.fileInput}
                />
                {config.branding.howWeDoItInteriorImage && (
                  <div className={styles.heroImagePreview}>
                    <Image
                      src={config.branding.howWeDoItInteriorImage}
                      alt="How we do it interior preview"
                      width={300}
                      height={200}
                      style={{
                        maxWidth: '300px',
                        maxHeight: '200px',
                        objectFit: 'contain',
                      }}
                    />
                    <button
                      type="button"
                      onClick={removeHowWeDoItInterior}
                      className={styles.removeImageButton}
                    >
                      Remove Interior Image
                    </button>
                  </div>
                )}
              </div>
            </div>

            <div className={styles.formGroup}>
              <label>Step Headings</label>
              <p className={styles.fieldNote}>
                Customize the headings for different steps in your widget. 
                Use variables: <code>{"{"}pest{"}"}</code>, <code>{"{"}initialPrice{"}"}</code>, <code>{"{"}recurringPrice{"}"}</code>
              </p>
              
              <div className={styles.subFormGroup}>
                <label>Address Step Heading</label>
                <div style={{ display: 'flex', gap: '8px', alignItems: 'flex-start' }}>
                  <input
                    id="stepHeading-address"
                    type="text"
                    value={config.stepHeadings.address}
                    onChange={(e) => handleConfigChange('stepHeadings', 'address', e.target.value)}
                    placeholder="Yuck, {pest}! We hate those. No worries, we got you!"
                    style={{ flex: 1 }}
                  />
                  <div style={{ display: 'flex', flexDirection: 'column', gap: '4px' }}>
                    <button
                      type="button"
                      onClick={() => insertVariableIntoInput('stepHeading-address', '{pest}')}
                      className={styles.variableButton}
                      title="Insert pest variable"
                    >
                      {"{"}pest{"}"}
                    </button>
                  </div>
                </div>
              </div>

              <div className={styles.subFormGroup}>
                <label>How We Do It Step Heading</label>
                <div style={{ display: 'flex', gap: '8px', alignItems: 'flex-start' }}>
                  <input
                    id="stepHeading-howWeDoIt"
                    type="text"
                    value={config.stepHeadings.howWeDoIt}
                    onChange={(e) => handleConfigChange('stepHeadings', 'howWeDoIt', e.target.value)}
                    placeholder="How We Do It"
                    style={{ flex: 1 }}
                  />
                  <div style={{ display: 'flex', flexDirection: 'column', gap: '4px' }}>
                    <button
                      type="button"
                      onClick={() => insertVariableIntoInput('stepHeading-howWeDoIt', '{pest}')}
                      className={styles.variableButton}
                      title="Insert pest variable"
                    >
                      {"{"}pest{"}"}
                    </button>
                    <button
                      type="button"
                      onClick={() => insertVariableIntoInput('stepHeading-howWeDoIt', '{initialPrice}')}
                      className={styles.variableButton}
                      title="Insert initial price variable"
                    >
                      $init
                    </button>
                    <button
                      type="button"
                      onClick={() => insertVariableIntoInput('stepHeading-howWeDoIt', '{recurringPrice}')}
                      className={styles.variableButton}
                      title="Insert recurring price variable"
                    >
                      $rec
                    </button>
                  </div>
                </div>
              </div>
            </div>

            <div className={styles.formGroup}>
              <label>Almost Done - More Info Background Image</label>
              <p className={styles.fieldNote}>
                Upload a background image for the contact information step.
              </p>
              <input
                type="file"
                accept="image/*"
                onChange={handleAlmostDoneBackgroundUpload}
                className={styles.fileInput}
              />
              {config.branding.almostDoneBackgroundImage && (
                <div className={styles.heroImagePreview}>
                  <Image
                    src={config.branding.almostDoneBackgroundImage}
                    alt="Almost done background preview"
                    width={300}
                    height={200}
                    style={{
                      maxWidth: '300px',
                      maxHeight: '200px',
                      objectFit: 'contain',
                    }}
                  />
                  <button
                    type="button"
                    onClick={removeAlmostDoneBackground}
                    className={styles.removeImageButton}
                  >
                    Remove Background Image
                  </button>
                </div>
              )}
            </div>

            <div className={styles.formGroup}>
              <label>Detailed Quote Images</label>
              <p className={styles.fieldNote}>
                Upload background and interior images for the detailed quote steps.
              </p>
              
              <div className={styles.subFormGroup}>
                <label>Background Image</label>
                <input
                  type="file"
                  accept="image/*"
                  onChange={handleDetailedQuoteBackgroundUpload}
                  className={styles.fileInput}
                />
                {config.branding.detailedQuoteBackgroundImage && (
                  <div className={styles.heroImagePreview}>
                    <Image
                      src={config.branding.detailedQuoteBackgroundImage}
                      alt="Detailed quote background preview"
                      width={300}
                      height={200}
                      style={{
                        maxWidth: '300px',
                        maxHeight: '200px',
                        objectFit: 'contain',
                      }}
                    />
                    <button
                      type="button"
                      onClick={removeDetailedQuoteBackground}
                      className={styles.removeImageButton}
                    >
                      Remove Background Image
                    </button>
                  </div>
                )}
              </div>

              <div className={styles.subFormGroup}>
                <label>Interior Image</label>
                <input
                  type="file"
                  accept="image/*"
                  onChange={handleDetailedQuoteInteriorUpload}
                  className={styles.fileInput}
                />
                {config.branding.detailedQuoteInteriorImage && (
                  <div className={styles.heroImagePreview}>
                    <Image
                      src={config.branding.detailedQuoteInteriorImage}
                      alt="Detailed quote interior preview"
                      width={300}
                      height={200}
                      style={{
                        maxWidth: '300px',
                        maxHeight: '200px',
                        objectFit: 'contain',
                      }}
                    />
                    <button
                      type="button"
                      onClick={removeDetailedQuoteInterior}
                      className={styles.removeImageButton}
                    >
                      Remove Interior Image
                    </button>
                  </div>
                )}
              </div>
            </div>

            <div className={styles.formGroup}>
              <label>Location Not Served Background Image</label>
              <p className={styles.fieldNote}>
                Upload a background image for the location not served step.
              </p>
              <input
                type="file"
                accept="image/*"
                onChange={handleLocationNotServedBackgroundUpload}
                className={styles.fileInput}
              />
              {config.branding.locationNotServedBackgroundImage && (
                <div className={styles.heroImagePreview}>
                  <Image
                    src={config.branding.locationNotServedBackgroundImage}
                    alt="Location not served background preview"
                    width={300}
                    height={200}
                    style={{
                      maxWidth: '300px',
                      maxHeight: '200px',
                      objectFit: 'contain',
                    }}
                  />
                  <button
                    type="button"
                    onClick={removeLocationNotServedBackground}
                    className={styles.removeImageButton}
                  >
                    Remove Background Image
                  </button>
                </div>
              )}
            </div>
          </CollapsibleSection>
          {/* Widget Colors Section */}
          <CollapsibleSection
            sectionKey="colors"
            title="Widget Colors"
            description="Customize the color scheme of your widget."
            isExpanded={expandedSections.colors}
            onToggle={() => toggleSection('colors')}
            styles={styles}
          >
            {(brandColors.primary || brandColors.secondary) && (
              <div className={styles.brandColorsSection}>
                <button
                  onClick={resetToBrandColors}
                  disabled={brandLoading}
                  className={styles.resetBrandButton}
                  type="button"
                >
                  <RefreshCw
                    size={16}
                    className={brandLoading ? styles.spinning : ''}
                  />
                  Reset to Brand Colors
                </button>
                <p className={styles.brandColorsNote}>
                  Reset widget colors to your company&apos;s brand colors
                  {brandColors.primary && ` (Primary: ${brandColors.primary})`}
                  {brandColors.secondary &&
                    ` (Secondary: ${brandColors.secondary})`}
                </p>
              </div>
            )}
            <div className={styles.colorGrid}>
              <div className={styles.formGroup}>
                <label>
                  Primary Color
                  <span className={styles.colorSource}>
                    (
                    {colorStates.primary.source === 'brand'
                      ? 'from brand'
                      : colorStates.primary.source === 'override'
                        ? 'custom'
                        : 'default'}
                    )
                  </span>
                </label>
                <div className={styles.colorInputWithReset}>
                  <div className={styles.colorInput}>
                    <input
                      type="color"
                      value={config.colors.primary}
                      onChange={e =>
                        handleColorChange('primary', e.target.value)
                      }
                    />
                    <input
                      type="text"
                      value={config.colors.primary}
                      onChange={e =>
                        handleColorChange('primary', e.target.value)
                      }
                      placeholder="#3b82f6"
                    />
                  </div>
                  {colorStates.primary.source === 'override' && (
                    <button
                      onClick={() => resetIndividualColor('primary')}
                      className={styles.individualResetButton}
                      type="button"
                      title="Reset to brand/default color"
                    >
                      <RefreshCw size={14} />
                    </button>
                  )}
                </div>
              </div>
              <div className={styles.formGroup}>
                <label>
                  Secondary Color
                  <span className={styles.colorSource}>
                    (
                    {colorStates.secondary.source === 'brand'
                      ? 'from brand'
                      : colorStates.secondary.source === 'override'
                        ? 'custom'
                        : 'default'}
                    )
                  </span>
                </label>
                <div className={styles.colorInputWithReset}>
                  <div className={styles.colorInput}>
                    <input
                      type="color"
                      value={config.colors.secondary}
                      onChange={e =>
                        handleColorChange('secondary', e.target.value)
                      }
                    />
                    <input
                      type="text"
                      value={config.colors.secondary}
                      onChange={e =>
                        handleColorChange('secondary', e.target.value)
                      }
                      placeholder="#1e293b"
                    />
                  </div>
                  {colorStates.secondary.source === 'override' && (
                    <button
                      onClick={() => resetIndividualColor('secondary')}
                      className={styles.individualResetButton}
                      type="button"
                      title="Reset to brand/default color"
                    >
                      <RefreshCw size={14} />
                    </button>
                  )}
                </div>
              </div>
              <div className={styles.formGroup}>
                <label>
                  Background Color
                  <span className={styles.colorSource}>
                    (
                    {colorStates.background.source === 'override'
                      ? 'custom'
                      : 'default'}
                    )
                  </span>
                </label>
                <div className={styles.colorInputWithReset}>
                  <div className={styles.colorInput}>
                    <input
                      type="color"
                      value={config.colors.background}
                      onChange={e =>
                        handleColorChange('background', e.target.value)
                      }
                    />
                    <input
                      type="text"
                      value={config.colors.background}
                      onChange={e =>
                        handleColorChange('background', e.target.value)
                      }
                      placeholder="#ffffff"
                    />
                  </div>
                  {colorStates.background.source === 'override' && (
                    <button
                      onClick={() => resetIndividualColor('background')}
                      className={styles.individualResetButton}
                      type="button"
                      title="Reset to default color"
                    >
                      <RefreshCw size={14} />
                    </button>
                  )}
                </div>
              </div>
              <div className={styles.formGroup}>
                <label>
                  Text Color
                  <span className={styles.colorSource}>
                    (
                    {colorStates.text.source === 'override'
                      ? 'custom'
                      : 'default'}
                    )
                  </span>
                </label>
                <div className={styles.colorInputWithReset}>
                  <div className={styles.colorInput}>
                    <input
                      type="color"
                      value={config.colors.text}
                      onChange={e => handleColorChange('text', e.target.value)}
                    />
                    <input
                      type="text"
                      value={config.colors.text}
                      onChange={e => handleColorChange('text', e.target.value)}
                      placeholder="#374151"
                    />
                  </div>
                  {colorStates.text.source === 'override' && (
                    <button
                      onClick={() => resetIndividualColor('text')}
                      className={styles.individualResetButton}
                      type="button"
                      title="Reset to default color"
                    >
                      <RefreshCw size={14} />
                    </button>
                  )}
                </div>
              </div>
            </div>
          </CollapsibleSection>
          {/* Widget Text Section */}
          <CollapsibleSection
            sectionKey="text"
            title="Widget Text"
            description="Customize the text content of your widget."
            isExpanded={expandedSections.text}
            onToggle={() => toggleSection('text')}
            styles={styles}
          >
            <div className={styles.formGroup}>
              <label>Welcome Title</label>
              <input
                type="text"
                value={config.messaging.welcome}
                onChange={e =>
                  handleConfigChange('messaging', 'welcome', e.target.value)
                }
                placeholder="Get Started"
              />
            </div>
            <div className={styles.formGroup}>
              <label>Welcome Description</label>
              <textarea
                value={config.messaging.fallback}
                onChange={e =>
                  handleConfigChange('messaging', 'fallback', e.target.value)
                }
                rows={2}
                placeholder="Get your free pest control estimate in just a few steps."
              />
            </div>
            <div className={styles.formGroup}>
              <label>Welcome Button Text</label>
              <input
                type="text"
                value={config.welcomeButtonText}
                onChange={e =>
                  setConfig(prev => ({
                    ...prev,
                    welcomeButtonText: e.target.value,
                  }))
                }
                placeholder="Start My Free Estimate"
              />
              <small className={styles.fieldNote}>
                Text for the button on the welcome screen (different from the
                final submit button)
              </small>
            </div>
            <div className={styles.formGroup}>
              <label>Submit Button Text</label>
              <input
                type="text"
                value={config.submitButtonText}
                onChange={e =>
                  setConfig(prev => ({
                    ...prev,
                    submitButtonText: e.target.value,
                  }))
                }
                placeholder="Get My Quote"
              />
            </div>
            <div className={styles.formGroup}>
              <label>Success Message</label>
              <textarea
                value={config.successMessage}
                onChange={e =>
                  setConfig(prev => ({
                    ...prev,
                    successMessage: e.target.value,
                  }))
                }
                rows={3}
                placeholder="You should receive a confirmation email shortly. One of our representatives will contact you to confirm your appointment and answer any of your questions during normal business hours."
              />
            </div>

            {/* Welcome Benefits Section */}
            <div className={styles.formGroup}>
              <label>Welcome Benefits</label>
              <p className={styles.fieldNote}>
                Add custom benefits with text and SVG icons to display on the welcome screen.
              </p>
              
              {config.messaging.welcomeBenefits.map((benefit, index) => (
                <div key={index} className={styles.benefitItem}>
                  <div className={styles.benefitHeader}>
                    <h4>Benefit {index + 1}</h4>
                    <button
                      type="button"
                      onClick={() => handleRemoveBenefit(index)}
                      className={styles.removeButton}
                    >
                      Remove
                    </button>
                  </div>
                  
                  <div className={styles.benefitFields}>
                    <div className={styles.formGroup}>
                      <label>Benefit Text</label>
                      <input
                        type="text"
                        value={benefit.text}
                        onChange={e => handleBenefitChange(index, 'text', e.target.value)}
                        placeholder="e.g., Fully Licensed & Insured"
                      />
                    </div>
                    
                    <div className={styles.formGroup}>
                      <label>SVG Icon</label>
                      <textarea
                        value={benefit.icon}
                        onChange={e => handleBenefitChange(index, 'icon', e.target.value)}
                        placeholder="<svg>...</svg>"
                        rows={4}
                        className={styles.svgInput}
                      />
                    </div>
                    
                    {benefit.icon && benefit.text && (
                      <div className={styles.benefitPreview}>
                        <div className={styles.previewLabel}>Preview:</div>
                        <div className={styles.previewItem}>
                          <span 
                            className={styles.previewIcon}
                            dangerouslySetInnerHTML={{ __html: benefit.icon }}
                          />
                          <span className={styles.previewText}>{benefit.text}</span>
                        </div>
                      </div>
                    )}
                  </div>
                </div>
              ))}
              
              <button
                type="button"
                onClick={handleAddBenefit}
                className={styles.addButton}
              >
                + Add Benefit
              </button>
            </div>
          </CollapsibleSection>
          {/* Pest Options Section */}
          <CollapsibleSection
            sectionKey="pestOptions"
            title="Pest Options"
            description="Configure which pest options are available in your widget. Customers will select from these options."
            isExpanded={expandedSections.pestOptions}
            onToggle={() => toggleSection('pestOptions')}
            styles={styles}
          >
            {pestOptionsLoading ? (
              <div className={styles.loading}>Loading pest options...</div>
            ) : (
              <div className={styles.pestOptionsManager}>
                {/* Current Pest Options */}
                <div className={styles.currentPestOptions}>
                  <h4>Current Pest Options</h4>
                  {companyPestOptions.length === 0 ? (
                    <p>
                      No pest options configured. Add some from the available
                      options below.
                    </p>
                  ) : (
                    <div className={styles.pestOptionsList}>
                      {companyPestOptions.map(option => (
                        <div key={option.id} className={styles.pestOptionItem}>
                          <div className={styles.pestOptionInfo}>
                            <span
                              className={styles.pestIcon}
                              dangerouslySetInnerHTML={{
                                __html: option.icon_svg,
                              }}
                            ></span>
                            <div className={styles.pestDetails}>
                              <div className={styles.pestName}>
                                {option.custom_label || option.name}
                                {debounceTimers.current[`${option.id}-customLabel`] && (
                                  <span className={styles.savingIndicator}>
                                    <Clock size={12} /> Saving...
                                  </span>
                                )}
                              </div>
                              <div className={styles.pestCategory}>
                                Category: {option.category}
                              </div>
                            </div>
                          </div>
                          <div className={styles.pestOptionActions}>
                            <input
                              type="text"
                              placeholder={option.name}
                              value={localInputValues.customLabel[option.id] !== undefined 
                                ? localInputValues.customLabel[option.id] 
                                : option.custom_label || ''}
                              onChange={e =>
                                updatePestOptionLabelDebounced(option.id, e.target.value)
                              }
                              className={styles.customLabelInput}
                            />
                            <button
                              type="button"
                              onClick={() => removePestOption(option.id)}
                              className={styles.removeButton}
                              title="Remove pest option"
                            >
                              ✕
                            </button>
                          </div>
                          
                          {/* How We Do It Content Section */}
                          <div className={styles.pestContentSection}>
                            <div className={styles.pestContentField}>
                              <label className={styles.fieldLabel}>
                                How We Do It Description:
                                {debounceTimers.current[`${option.id}-howWeDoIt`] && (
                                  <span className={styles.savingIndicator}>
                                    <Clock size={12} /> Saving...
                                  </span>
                                )}
                              </label>
                              <textarea
                                placeholder="Describe how you treat this pest..."
                                value={localInputValues.howWeDoIt[option.id] !== undefined 
                                  ? localInputValues.howWeDoIt[option.id] 
                                  : option.how_we_do_it_text || ''}
                                onChange={e =>
                                  updatePestOptionHowWeDoIt(option.id, e.target.value)
                                }
                                className={styles.howWeDoItTextarea}
                                rows={3}
                              />
                            </div>
                            
                            <div className={styles.pestContentField}>
                              <label className={styles.fieldLabel}>
                                Plan Comparison Header Text:
                                {debounceTimers.current[`${option.id}-planComparisonHeader`] && (
                                  <span className={styles.savingIndicator}>
                                    <Clock size={12} /> Saving...
                                  </span>
                                )}
                              </label>
                              <textarea
                                placeholder="Leave blank to use default: Here's what we recommend for your home to get rid of those pesky [pest type] - and keep them out!"
                                value={localInputValues.planComparisonHeader[option.id] !== undefined 
                                  ? localInputValues.planComparisonHeader[option.id] 
                                  : option.plan_comparison_header_text || ''}
                                onChange={e =>
                                  updatePestOptionPlanComparisonHeader(option.id, e.target.value)
                                }
                                className={styles.howWeDoItTextarea}
                                rows={3}
                              />
                            </div>
                            
                            <div className={styles.pestContentField}>
                              <label className={styles.fieldLabel}>
                                Subspecies (one per line):
                                {debounceTimers.current[`${option.id}-subspecies`] && (
                                  <span className={styles.savingIndicator}>
                                    <Clock size={12} /> Saving...
                                  </span>
                                )}
                              </label>
                              <textarea
                                placeholder="Enter subspecies, one per line..."
                                value={localInputValues.subspecies[option.id] !== undefined 
                                  ? localInputValues.subspecies[option.id] 
                                  : option.subspecies.join('\n')}
                                onChange={e => {
                                  updatePestOptionSubspecies(option.id, e.target.value);
                                }}
                                className={styles.subspeciesTextarea}
                                rows={4}
                              />
                            </div>
                          </div>
                        </div>
                      ))}
                    </div>
                  )}
                </div>

                {/* Available Pest Types */}
                <div className={styles.availablePestTypes}>
                  <h4>Available Pest Types</h4>
                  <div className={styles.pestTypesGrid}>
                    {availablePestTypes
                      .filter(
                        type =>
                          !companyPestOptions.some(
                            option => option.pest_id === type.id
                          )
                      )
                      .map(type => (
                        <div key={type.id} className={styles.pestTypeCard}>
                          <div className={styles.pestTypeInfo}>
                            <span
                              className={styles.pestIcon}
                              dangerouslySetInnerHTML={{
                                __html: type.icon_svg,
                              }}
                            ></span>
                            <div className={styles.pestDetails}>
                              <div className={styles.pestName}>{type.name}</div>
                              <div className={styles.pestCategory}>
                                {type.pest_categories?.name ||
                                  'Unknown Category'}
                              </div>
                            </div>
                          </div>
                          <button
                            type="button"
                            onClick={() => addPestOption(type)}
                            className={styles.addButton}
                            title="Add to widget"
                          >
                            +
                          </button>
                        </div>
                      ))}
                  </div>
                  {availablePestTypes.filter(
                    type =>
                      !companyPestOptions.some(
                        option => option.pest_id === type.id
                      )
                  ).length === 0 && (
                    <p>
                      All available pest types are already added to your widget.
                    </p>
                  )}
                </div>
              </div>
            )}
          </CollapsibleSection>
          {/* Service Plans Section */}
          <CollapsibleSection
            sectionKey="servicePlans"
            title="Service Plans"
            description="Manage service plans that customers can select based on their pest issues."
            isExpanded={expandedSections.servicePlans}
            onToggle={() => toggleSection('servicePlans')}
            styles={styles}
          >
            {servicePlansLoading ? (
              <div className={styles.loading}>Loading service plans...</div>
            ) : (
              <div className={styles.servicePlansManager}>
                <div className={styles.servicePlansHeader}>
                  <h4>Current Service Plans ({servicePlans.length})</h4>
                  <button
                    type="button"
                    onClick={() => openPlanModal()}
                    className={styles.createPlanButton}
                  >
                    + Create New Plan
                  </button>
                </div>

                {servicePlans.length === 0 ? (
                  <div className={styles.noPlans}>
                    <p>No service plans configured yet.</p>
                    <p>
                      Create your first plan to enable dynamic plan suggestions
                      in the widget.
                    </p>
                  </div>
                ) : (
                  <div className={styles.plansTable}>
                    <div className={styles.plansTableHeader}>
                      <div>Plan Name</div>
                      <div>Category</div>
                      <div>Price</div>
                      <div>Coverage</div>
                      <div>Status</div>
                      <div>Actions</div>
                    </div>
                    {servicePlans.map(plan => (
                      <div key={plan.id} className={styles.planRow}>
                        <div className={styles.planName}>
                          <strong>{plan.plan_name}</strong>
                          {plan.highlight_badge && (
                            <span className={styles.planBadge}>
                              {plan.highlight_badge}
                            </span>
                          )}
                          <div className={styles.planDescription}>
                            {plan.plan_description}
                          </div>
                        </div>
                        <div className={styles.planCategory}>
                          {plan.plan_category || 'Standard'}
                        </div>
                        <div className={styles.planPrice}>
                          <div>
                            ${plan.recurring_price}/{plan.billing_frequency}
                          </div>
                          {plan.initial_price && (
                            <div className={styles.initialPrice}>
                              Setup: ${plan.initial_price}
                            </div>
                          )}
                        </div>
                        <div className={styles.planCoverage}>
                          {plan.pest_coverage?.length || 0} pests
                        </div>
                        <div className={styles.planStatus}>
                          <span
                            className={`${styles.statusIndicator} ${plan.is_active ? styles.active : styles.inactive}`}
                          >
                            {plan.is_active ? 'Active' : 'Inactive'}
                          </span>
                        </div>
                        <div className={styles.planActions}>
                          <button
                            type="button"
                            onClick={() => openPlanModal(plan)}
                            className={styles.editButton}
                            title="Edit plan"
                          >
                            ✏️
                          </button>
                          <button
                            type="button"
                            onClick={() => deleteServicePlan(plan.id)}
                            className={styles.deleteButton}
                            title="Delete plan"
                          >
                            🗑️
                          </button>
                        </div>
                      </div>
                    ))}
                  </div>
                )}
              </div>
            )}
          </CollapsibleSection>
          {/* Service Areas Section */}
          <CollapsibleSection
            sectionKey="serviceAreas"
            title="Service Areas"
            description="Define where you provide service using geographic areas or zip codes. Leave empty to serve all areas."
            isExpanded={expandedSections.serviceAreas}
            onToggle={() => toggleSection('serviceAreas')}
            styles={styles}
          >
            <div className={styles.serviceAreaTabs}>
              <button
                type="button"
                className={`${styles.tabButton} ${showServiceAreaMap ? styles.active : ''}`}
                onClick={() => setShowServiceAreaMap(true)}
              >
                Geographic Areas
              </button>
              <button
                type="button"
                className={`${styles.tabButton} ${!showServiceAreaMap ? styles.active : ''}`}
                onClick={() => setShowServiceAreaMap(false)}
              >
                Zip Codes
              </button>
            </div>
            {!showServiceAreaMap ? (
              <div className={styles.zipCodeSection}>
                <div className={styles.serviceAreaInput}>
                  <input
                    type="text"
                    value={serviceAreaInput}
                    onChange={e => setServiceAreaInput(e.target.value)}
                    placeholder="Enter zip code (e.g., 12345)"
                    onKeyDown={e => e.key === 'Enter' && addServiceArea()}
                  />
                  <button onClick={addServiceArea} type="button">
                    Add
                  </button>
                </div>
                <div className={styles.serviceAreas}>
                  {config.service_areas.map(area => (
                    <span key={area} className={styles.serviceArea}>
                      {area}
                      <button
                        type="button"
                        onClick={() => removeServiceArea(area)}
                      >
                        ×
                      </button>
                    </span>
                  ))}
                </div>
              </div>
            ) : (
              <div className={styles.geographicSection}>
                {googleApiKey ? (
                  <ServiceAreaMap
                    companyId={selectedCompany.id}
                    existingAreas={serviceAreas}
                    onAreasChange={setServiceAreas}
                    onSave={saveServiceAreas}
                    googleMapsApiKey={googleApiKey}
                    defaultCenter={mapCenter || undefined}
                  />
                ) : (
                  <div className={styles.missingApiKey}>
                    <p>
                      Google Maps API key is required for geographic service
                      areas.
                    </p>
                    <p>
                      Please add GOOGLE_PLACES_API_KEY to your environment
                      variables.
                    </p>
                  </div>
                )}
              </div>
            )}
          </CollapsibleSection>

          {/* Email Notifications Section */}
          <CollapsibleSection
            sectionKey="emailNotifications"
            title="Email Notifications"
            description="Configure email notifications that are sent when customers submit the widget form."
            isExpanded={expandedSections.emailNotifications}
            onToggle={() => toggleSection('emailNotifications')}
            styles={styles}
          >
            <div className={styles.formGroup}>
              <label>
                <input
                  type="checkbox"
                  checked={config.emailNotifications.enabled}
                  onChange={e =>
                    handleConfigChange(
                      'emailNotifications',
                      'enabled',
                      e.target.checked
                    )
                  }
                />
                Enable Email Notifications
              </label>
            </div>

            {config.emailNotifications.enabled && (
              <>
                <div className={styles.formGroup}>
                  <label>Notification Email Addresses</label>
                  <textarea
                    value={notificationEmailsInput}
                    onChange={e => setNotificationEmailsInput(e.target.value)}
                    onBlur={updateNotificationEmails}
                    rows={3}
                    placeholder="user@company.com, manager@company.com, admin@company.com"
                  />
                  <small className={styles.fieldNote}>
                    Enter email addresses that should receive notifications.
                    Separate multiple emails with commas or new lines.
                  </small>
                </div>

                {config.notifications.emails.length > 0 && (
                  <div className={styles.emailList}>
                    <label>Current notification emails:</label>
                    <div className={styles.emailTags}>
                      {config.notifications.emails.map(email => (
                        <span key={email} className={styles.emailTag}>
                          {email}
                          <button
                            onClick={() => removeNotificationEmail(email)}
                            type="button"
                          >
                            ×
                          </button>
                        </span>
                      ))}
                    </div>
                  </div>
                )}

                <div className={styles.formGroup}>
                  <label>Subject Line Template</label>
                  <input
                    type="text"
                    value={config.emailNotifications.subjectLine}
                    onChange={e =>
                      handleConfigChange(
                        'emailNotifications',
                        'subjectLine',
                        e.target.value
                      )
                    }
                    placeholder="New {pestIssue} Service Request From: {customerName}"
                  />
                  <small className={styles.fieldNote}>
                    Available variables: {'{customerName}'}, {'{companyName}'},{' '}
                    {'{pestIssue}'}, {'{priority}'}, {'{address}'}
                  </small>
                </div>

                <div className={styles.formGroup}>
                  <label>Subject Line Preview</label>
                  <div className={styles.previewBox}>
                    <strong>Subject:</strong>{' '}
                    {config.emailNotifications.subjectLine
                      .replace(/\{customerName\}/g, 'John Smith')
                      .replace(
                        /\{companyName\}/g,
                        config.branding.companyName || 'Your Company'
                      )
                      .replace(/\{pestIssue\}/g, 'Ant Treatment')
                      .replace(/\{priority\}/g, 'HIGH')
                      .replace(/\{address\}/g, '123 Main St, City, State')}
                  </div>
                </div>

                {/* Email Domain Configuration */}
                <div className={styles.domainSection}>
                  <h4>Custom Email Domain</h4>
                  <p className={styles.domainSectionDescription}>
                    Configure a custom domain for sending emails to customers.
                    This allows emails to be sent from your domain (e.g.,
                    noreply@
                    {config.branding.companyName
                      .toLowerCase()
                      .replace(/\s+/g, '')}
                    .com) instead of the default system domain.
                  </p>

                  {domainError && (
                    <div className={styles.domainError}>
                      <AlertTriangle size={16} />
                      {domainError}
                    </div>
                  )}

                  {!domainConfig.configured ? (
                    <div className={styles.domainForm}>
                      <div className={styles.formGroup}>
                        <label>Domain Name</label>
                        <input
                          type="text"
                          value={domainForm.domain}
                          onChange={e =>
                            setDomainForm(prev => ({
                              ...prev,
                              domain: e.target.value,
                            }))
                          }
                          placeholder="example.com"
                          disabled={domainLoading}
                        />
                        <small className={styles.fieldNote}>
                          Enter your company&apos;s domain name (without www or
                          http://)
                        </small>
                      </div>

                      <div className={styles.formGroup}>
                        <label>Email Sending Region</label>
                        <select
                          value={domainForm.region}
                          onChange={e =>
                            setDomainForm(prev => ({
                              ...prev,
                              region: e.target.value,
                            }))
                          }
                          disabled={domainLoading}
                        >
                          <option value="us-east-1">
                            US East (N. Virginia)
                          </option>
                          <option value="eu-west-1">EU West (Ireland)</option>
                          <option value="sa-east-1">
                            South America (São Paulo)
                          </option>
                          <option value="ap-northeast-1">
                            Asia Pacific (Tokyo)
                          </option>
                        </select>
                        <small className={styles.fieldNote}>
                          Choose the region closest to your customers for better
                          delivery
                        </small>
                      </div>

                      <div className={styles.formGroup}>
                        <label>Email Prefix</label>
                        <input
                          type="text"
                          value={domainForm.customReturnPath}
                          onChange={e =>
                            setDomainForm(prev => ({
                              ...prev,
                              customReturnPath: e.target.value,
                            }))
                          }
                          placeholder="noreply"
                          disabled={domainLoading}
                        />
                        <small className={styles.fieldNote}>
                          The prefix for your email address (e.g.,
                          &quot;noreply&quot; creates noreply@yourdomain.com)
                        </small>
                      </div>

                      <button
                        onClick={handleDomainSubmit}
                        disabled={domainLoading || !domainForm.domain.trim()}
                        className={styles.domainButton}
                        type="button"
                      >
                        {domainLoading ? (
                          <RefreshCw size={16} className={styles.spinning} />
                        ) : (
                          <Globe size={16} />
                        )}
                        {domainLoading ? 'Configuring...' : 'Configure Domain'}
                      </button>
                    </div>
                  ) : (
                    <div className={styles.domainConfigured}>
                      <div className={styles.domainHeader}>
                        <div className={styles.domainInfo}>
                          {getDomainStatusIcon(domainConfig.status)}
                          <div>
                            <strong>{domainConfig.name}</strong>
                            <div className={styles.domainStatus}>
                              Status:{' '}
                              {domainConfig.status === 'verified'
                                ? 'Verified'
                                : domainConfig.status === 'pending'
                                  ? 'Verification Pending'
                                  : domainConfig.status === 'failed'
                                    ? 'Verification Failed'
                                    : domainConfig.status ===
                                        'temporary_failure'
                                      ? 'Temporary Failure'
                                      : 'Not Started'}
                              {domainConfig.verifiedAt && (
                                <span className={styles.verifiedDate}>
                                  (Verified{' '}
                                  {new Date(
                                    domainConfig.verifiedAt
                                  ).toLocaleDateString()}
                                  )
                                </span>
                              )}
                            </div>
                          </div>
                        </div>
                        <div className={styles.domainActions}>
                          <button
                            onClick={handleDomainVerify}
                            disabled={domainLoading}
                            className={styles.verifyButton}
                            type="button"
                          >
                            {domainLoading ? (
                              <RefreshCw
                                size={16}
                                className={styles.spinning}
                              />
                            ) : (
                              <RefreshCw size={16} />
                            )}
                            Check Status
                          </button>
                          <button
                            onClick={handleDomainDelete}
                            disabled={domainLoading}
                            className={styles.deleteButton}
                            type="button"
                          >
                            <X size={16} />
                            Remove
                          </button>
                        </div>
                      </div>

                      {domainConfig.records.length > 0 && (
                        <div className={styles.dnsRecords}>
                          <h5>DNS Records to Add</h5>
                          <p className={styles.dnsInstructions}>
                            Add these DNS records to your domain&apos;s DNS
                            settings. Contact your domain provider if you need
                            help.
                          </p>
                          <div className={styles.recordsList}>
                            {domainConfig.records.map((record, index) => (
                              <div key={index} className={styles.dnsRecord}>
                                <div className={styles.recordHeader}>
                                  <div className={styles.recordType}>
                                    {record.type}
                                  </div>
                                  <div className={styles.recordStatus}>
                                    {getRecordStatusIcon(record.status)}
                                    <span className={styles.recordStatusText}>
                                      {record.status === 'verified'
                                        ? 'Verified'
                                        : record.status === 'pending'
                                          ? 'Pending'
                                          : record.status === 'failed'
                                            ? 'Failed'
                                            : 'Not Checked'}
                                    </span>
                                  </div>
                                </div>
                                <div className={styles.recordDetails}>
                                  <div className={styles.recordField}>
                                    <label>Name:</label>
                                    <code>{record.name}</code>
                                  </div>
                                  <div className={styles.recordField}>
                                    <label>Value:</label>
                                    <code className={styles.recordValue}>
                                      {record.value}
                                    </code>
                                  </div>
                                  {record.priority && (
                                    <div className={styles.recordField}>
                                      <label>Priority:</label>
                                      <code>{record.priority}</code>
                                    </div>
                                  )}
                                  {record.ttl && (
                                    <div className={styles.recordField}>
                                      <label>TTL:</label>
                                      <code>{record.ttl}</code>
                                    </div>
                                  )}
                                </div>
                              </div>
                            ))}
                          </div>

                          {domainConfig.status !== 'verified' && (
                            <div className={styles.verificationNote}>
                              <AlertTriangle size={16} />
                              <div>
                                <strong>Domain not yet verified</strong>
                                <p>
                                  After adding these DNS records, click
                                  &quot;Check Status&quot; to verify your
                                  domain. Verification can take up to 72 hours.
                                </p>
                              </div>
                            </div>
                          )}

                          {domainConfig.status === 'verified' && (
                            <div className={styles.successNote}>
                              <CheckCircle size={16} />
                              <div>
                                <strong>Domain verified successfully!</strong>
                                <p>
                                  Emails will now be sent from{' '}
                                  {domainForm.customReturnPath}@
                                  {domainConfig.name}
                                </p>
                              </div>
                            </div>
                          )}
                        </div>
                      )}
                    </div>
                  )}
                </div>
              </>
            )}
          </CollapsibleSection>

          {/* Address API Section */}
          <CollapsibleSection
            sectionKey="addressApi"
            title="Address Autocomplete"
            description="Enable address autocomplete to help users enter accurate service addresses. This feature uses Google Places API and may incur costs based on usage."
            isExpanded={expandedSections.addressApi}
            onToggle={() => toggleSection('addressApi')}
            styles={styles}
          >
            <div className={styles.formGroup}>
              <label>
                <input
                  type="checkbox"
                  checked={config.addressApi.enabled}
                  onChange={e =>
                    handleConfigChange(
                      'addressApi',
                      'enabled',
                      e.target.checked
                    )
                  }
                />
                Enable Address Autocomplete
              </label>
            </div>
            {config.addressApi.enabled && (
              <>
                <div className={styles.formGroup}>
                  <label>API Provider</label>
                  <div className={styles.readOnlyField}>
                    <strong>Google Places API</strong>
                  </div>
                  <small className={styles.fieldNote}>
                    Uses Google Places API for accurate address suggestions.
                    GOOGLE_PLACES_API_KEY must be configured in environment
                    variables.
                  </small>
                </div>
                <div className={styles.formGroup}>
                  <label>Max Suggestions</label>
                  <input
                    type="number"
                    min="1"
                    max="10"
                    value={config.addressApi.maxSuggestions}
                    onChange={e =>
                      handleConfigChange(
                        'addressApi',
                        'maxSuggestions',
                        parseInt(e.target.value) || 5
                      )
                    }
                  />
                  <small className={styles.fieldNote}>
                    Number of address suggestions to show (1-10)
                  </small>
                </div>
              </>
            )}
          </CollapsibleSection>
          {/* Embed Code Section */}
          <CollapsibleSection
            sectionKey="embedCode"
            title="Embed Code"
            description="Copy this code and paste it on your website where you want the widget to appear."
            isExpanded={expandedSections.embedCode}
            onToggle={() => toggleSection('embedCode')}
            styles={styles}
          >
            {/* Minimal Embed Code */}
            <div className={styles.embedCodeGroup}>
              <h4>Simple Embed Code (Recommended)</h4>
              <p className={styles.embedDescription}>
                Minimal embed code that automatically detects your company from the domain. 
                All customizations will be loaded from your saved configuration. 
                Perfect for most use cases.
              </p>
              <div className={styles.embedCode}>
                <code>{generateMinimalEmbedCode()}</code>
                <button
                  type="button"
                  onClick={copyMinimalEmbedCode}
                  className={styles.copyButton}
                  disabled={copyStatusMinimal === 'copying'}
                >
                  {copyStatusMinimal === 'copying' && (
                    <RefreshCw size={16} className={styles.spinning} />
                  )}
                  {copyStatusMinimal === 'copied' && <Check size={16} />}
                  {copyStatusMinimal === 'idle' && <Copy size={16} />}
                  {copyStatusMinimal === 'copying' && 'Copying...'}
                  {copyStatusMinimal === 'copied' && 'Copied!'}
                  {copyStatusMinimal === 'idle' && 'Copy Minimal Code'}
                </button>
              </div>
            </div>

            {/* Button + Modal Embed Code */}
            <div className={styles.embedCodeGroup}>
              <h4>Button + Modal</h4>
              <p className={styles.embedDescription}>
                Displays as a button that opens the widget in a lightbox modal.
                Perfect for pages where you want a smaller footprint.
              </p>
              <div className={styles.embedCode}>
                <code>{generateButtonEmbedCode()}</code>
                <button
                  type="button"
                  onClick={copyButtonEmbedCode}
                  className={styles.copyButton}
                  disabled={copyStatusButton === 'copying'}
                >
                  {copyStatusButton === 'copying' && (
                    <RefreshCw size={16} className={styles.spinning} />
                  )}
                  {copyStatusButton === 'copied' && <Check size={16} />}
                  {copyStatusButton === 'idle' && <Copy size={16} />}
                  {copyStatusButton === 'copying' && 'Copying...'}
                  {copyStatusButton === 'copied' && 'Copied!'}
                  {copyStatusButton === 'idle' && 'Copy Button Code'}
                </button>
              </div>
            </div>

            {/* Full Embed Code */}
            <div className={styles.embedCodeGroup}>
              <h4>Full Configuration</h4>
              <p className={styles.embedDescription}>
                Includes all your customizations as data attributes. Use this if you need
                to override settings per page or want maximum portability without relying
                on server configuration.
              </p>
              <div className={styles.embedCode}>
                <code>{generateFullEmbedCode()}</code>
                <button
                  type="button"
                  onClick={copyFullEmbedCode}
                  className={styles.copyButton}
                  disabled={copyStatusFull === 'copying'}
                >
                  {copyStatusFull === 'copying' && (
                    <RefreshCw size={16} className={styles.spinning} />
                  )}
                  {copyStatusFull === 'copied' && <Check size={16} />}
                  {copyStatusFull === 'idle' && <Copy size={16} />}
                  {copyStatusFull === 'copying' && 'Copying...'}
                  {copyStatusFull === 'copied' && 'Copied!'}
                  {copyStatusFull === 'idle' && 'Copy Full Code'}
                </button>
              </div>
            </div>
          </CollapsibleSection>
        </div>
        {/* Preview Section */}
        {showPreview && (
          <div className={styles.previewSection}>
            <h3>Widget Preview</h3>
            <div className={styles.previewContainer}>
              <EmbedPreview companyId={selectedCompany.id} />
            </div>
          </div>
        )}

        {/* Service Plan Modal */}
        {showPlanModal && (
          <ServicePlanModal
            plan={editingPlan}
            isOpen={showPlanModal}
            onClose={() => setShowPlanModal(false)}
            onSave={editingPlan ? updateServicePlan : createServicePlan}
            availablePestTypes={availablePestTypes}
          />
        )}
      </div>
    </div>
  );
};
export default WidgetConfig;<|MERGE_RESOLUTION|>--- conflicted
+++ resolved
@@ -1,5 +1,11 @@
 'use client';
-import React, { useState, useEffect, useCallback, useMemo, useRef } from 'react';
+import React, {
+  useState,
+  useEffect,
+  useCallback,
+  useMemo,
+  useRef,
+} from 'react';
 import Image from 'next/image';
 import {
   Save,
@@ -331,19 +337,13 @@
   const [localInputValues, setLocalInputValues] = useState<{
     howWeDoIt: { [optionId: string]: string };
     subspecies: { [optionId: string]: string };
-<<<<<<< HEAD
+    planComparisonHeader: { [optionId: string]: string };
     customLabel: { [optionId: string]: string };
   }>({
     howWeDoIt: {},
     subspecies: {},
+    planComparisonHeader: {},
     customLabel: {},
-=======
-    planComparisonHeader: { [optionId: string]: string };
-  }>({
-    howWeDoIt: {},
-    subspecies: {},
-    planComparisonHeader: {},
->>>>>>> 44c891a5
   });
   const [brandColors, setBrandColors] = useState<{
     primary?: string;
@@ -382,12 +382,15 @@
   const [domainLoading, setDomainLoading] = useState(false);
   const [domainError, setDomainError] = useState<string | null>(null);
   // Default color values - memoized to prevent re-creation on every render
-  const defaultColors = useMemo(() => ({
-    primary: '#3b82f6',
-    secondary: '#1e293b',
-    background: '#ffffff',
-    text: '#374151',
-  }), []);
+  const defaultColors = useMemo(
+    () => ({
+      primary: '#3b82f6',
+      secondary: '#1e293b',
+      background: '#ffffff',
+      text: '#374151',
+    }),
+    []
+  );
 
   // Toggle section expansion
   const toggleSection = (sectionKey: keyof typeof expandedSections) => {
@@ -397,52 +400,55 @@
     }));
   };
   // Color resolution function
-  const resolveColors = useCallback((
-    brandColors: { primary?: string; secondary?: string },
-    overrides?: {
-      primary?: string;
-      secondary?: string;
-      background?: string;
-      text?: string;
-    }
-  ) => {
-    const resolved: {
-      primary: ColorState;
-      secondary: ColorState;
-      background: ColorState;
-      text: ColorState;
-    } = {
-      primary: {
-        value:
-          overrides?.primary || brandColors.primary || defaultColors.primary,
-        source: overrides?.primary
-          ? 'override'
-          : brandColors.primary
-            ? 'brand'
-            : 'default',
-      },
-      secondary: {
-        value:
-          overrides?.secondary ||
-          brandColors.secondary ||
-          defaultColors.secondary,
-        source: overrides?.secondary
-          ? 'override'
-          : brandColors.secondary
-            ? 'brand'
-            : 'default',
-      },
-      background: {
-        value: overrides?.background || defaultColors.background,
-        source: overrides?.background ? 'override' : 'default',
-      },
-      text: {
-        value: overrides?.text || defaultColors.text,
-        source: overrides?.text ? 'override' : 'default',
-      },
-    };
-    return resolved;
-  }, [defaultColors]);
+  const resolveColors = useCallback(
+    (
+      brandColors: { primary?: string; secondary?: string },
+      overrides?: {
+        primary?: string;
+        secondary?: string;
+        background?: string;
+        text?: string;
+      }
+    ) => {
+      const resolved: {
+        primary: ColorState;
+        secondary: ColorState;
+        background: ColorState;
+        text: ColorState;
+      } = {
+        primary: {
+          value:
+            overrides?.primary || brandColors.primary || defaultColors.primary,
+          source: overrides?.primary
+            ? 'override'
+            : brandColors.primary
+              ? 'brand'
+              : 'default',
+        },
+        secondary: {
+          value:
+            overrides?.secondary ||
+            brandColors.secondary ||
+            defaultColors.secondary,
+          source: overrides?.secondary
+            ? 'override'
+            : brandColors.secondary
+              ? 'brand'
+              : 'default',
+        },
+        background: {
+          value: overrides?.background || defaultColors.background,
+          source: overrides?.background ? 'override' : 'default',
+        },
+        text: {
+          value: overrides?.text || defaultColors.text,
+          source: overrides?.text ? 'override' : 'default',
+        },
+      };
+      return resolved;
+    },
+    [defaultColors]
+  );
   // Handle color changes with override tracking
   const handleColorChange = (
     colorType: 'primary' | 'secondary' | 'background' | 'text',
@@ -516,69 +522,87 @@
     fetchGoogleApiKey();
   }, []);
 
-  const loadCompanyConfig = useCallback((company: Company) => {
-    const widgetConfig = company.widget_config || {};
-    setConfig({
-      branding: {
-        companyName: widgetConfig.branding?.companyName || company.name,
-        hero_image_url: widgetConfig.branding?.hero_image_url || '',
-        pestSelectBackgroundImage: widgetConfig.branding?.pestSelectBackgroundImage || '',
-        howWeDoItBackgroundImage: widgetConfig.branding?.howWeDoItBackgroundImage || '',
-        howWeDoItInteriorImage: widgetConfig.branding?.howWeDoItInteriorImage || '',
-        almostDoneBackgroundImage: widgetConfig.branding?.almostDoneBackgroundImage || '',
-        detailedQuoteBackgroundImage: widgetConfig.branding?.detailedQuoteBackgroundImage || '',
-        detailedQuoteInteriorImage: widgetConfig.branding?.detailedQuoteInteriorImage || '',
-        locationNotServedBackgroundImage: widgetConfig.branding?.locationNotServedBackgroundImage || '',
-      },
-      headers: {
-        headerText: widgetConfig.headers?.headerText || '',
-        subHeaderText: widgetConfig.headers?.subHeaderText || '',
-      },
-      colors: {
-        primary: widgetConfig.colors?.primary || defaultColors.primary,
-        secondary: widgetConfig.colors?.secondary || defaultColors.secondary,
-        background: widgetConfig.colors?.background || defaultColors.background,
-        text: widgetConfig.colors?.text || defaultColors.text,
-      },
-      colorOverrides: widgetConfig.colorOverrides || {},
-      submitButtonText: widgetConfig.submitButtonText || 'Get My Quote',
-      welcomeButtonText:
-        widgetConfig.welcomeButtonText || 'Start My Free Estimate',
-      successMessage:
-        widgetConfig.successMessage ||
-        'Thank you! Your information has been submitted successfully. We will contact you soon.',
-      addressApi: {
-        enabled: widgetConfig.addressApi?.hasOwnProperty('enabled')
-          ? widgetConfig.addressApi.enabled
-          : true,
-        maxSuggestions: widgetConfig.addressApi?.maxSuggestions || 5,
-      },
-      service_areas: widgetConfig.service_areas || [],
-      messaging: {
-        welcome: widgetConfig.messaging?.welcome || 'Get Started',
-        fallback:
-          widgetConfig.messaging?.fallback ||
-          'Get your free pest control estimate in just a few steps.',
-        welcomeBenefits: widgetConfig.messaging?.welcomeBenefits || [],
-      },
-      notifications: {
-        emails: widgetConfig.notifications?.emails || [],
-      },
-      emailNotifications: {
-        enabled: widgetConfig.emailNotifications?.enabled ?? true,
-        subjectLine:
-          widgetConfig.emailNotifications?.subjectLine ||
-          'New {pestIssue} Service Request From: {customerName}',
-      },
-      stepHeadings: {
-        address: widgetConfig.stepHeadings?.address || 'Yuck, {pest}! We hate those. No worries, we got you!',
-        howWeDoIt: widgetConfig.stepHeadings?.howWeDoIt || 'How We Do It',
-      },
-    });
-    // Set the notification emails input field
-    const emails = widgetConfig.notifications?.emails || [];
-    setNotificationEmailsInput(emails.join('\n'));
-  }, [defaultColors.background, defaultColors.primary, defaultColors.secondary, defaultColors.text]);
+  const loadCompanyConfig = useCallback(
+    (company: Company) => {
+      const widgetConfig = company.widget_config || {};
+      setConfig({
+        branding: {
+          companyName: widgetConfig.branding?.companyName || company.name,
+          hero_image_url: widgetConfig.branding?.hero_image_url || '',
+          pestSelectBackgroundImage:
+            widgetConfig.branding?.pestSelectBackgroundImage || '',
+          howWeDoItBackgroundImage:
+            widgetConfig.branding?.howWeDoItBackgroundImage || '',
+          howWeDoItInteriorImage:
+            widgetConfig.branding?.howWeDoItInteriorImage || '',
+          almostDoneBackgroundImage:
+            widgetConfig.branding?.almostDoneBackgroundImage || '',
+          detailedQuoteBackgroundImage:
+            widgetConfig.branding?.detailedQuoteBackgroundImage || '',
+          detailedQuoteInteriorImage:
+            widgetConfig.branding?.detailedQuoteInteriorImage || '',
+          locationNotServedBackgroundImage:
+            widgetConfig.branding?.locationNotServedBackgroundImage || '',
+        },
+        headers: {
+          headerText: widgetConfig.headers?.headerText || '',
+          subHeaderText: widgetConfig.headers?.subHeaderText || '',
+        },
+        colors: {
+          primary: widgetConfig.colors?.primary || defaultColors.primary,
+          secondary: widgetConfig.colors?.secondary || defaultColors.secondary,
+          background:
+            widgetConfig.colors?.background || defaultColors.background,
+          text: widgetConfig.colors?.text || defaultColors.text,
+        },
+        colorOverrides: widgetConfig.colorOverrides || {},
+        submitButtonText: widgetConfig.submitButtonText || 'Get My Quote',
+        welcomeButtonText:
+          widgetConfig.welcomeButtonText || 'Start My Free Estimate',
+        successMessage:
+          widgetConfig.successMessage ||
+          'Thank you! Your information has been submitted successfully. We will contact you soon.',
+        addressApi: {
+          enabled: widgetConfig.addressApi?.hasOwnProperty('enabled')
+            ? widgetConfig.addressApi.enabled
+            : true,
+          maxSuggestions: widgetConfig.addressApi?.maxSuggestions || 5,
+        },
+        service_areas: widgetConfig.service_areas || [],
+        messaging: {
+          welcome: widgetConfig.messaging?.welcome || 'Get Started',
+          fallback:
+            widgetConfig.messaging?.fallback ||
+            'Get your free pest control estimate in just a few steps.',
+          welcomeBenefits: widgetConfig.messaging?.welcomeBenefits || [],
+        },
+        notifications: {
+          emails: widgetConfig.notifications?.emails || [],
+        },
+        emailNotifications: {
+          enabled: widgetConfig.emailNotifications?.enabled ?? true,
+          subjectLine:
+            widgetConfig.emailNotifications?.subjectLine ||
+            'New {pestIssue} Service Request From: {customerName}',
+        },
+        stepHeadings: {
+          address:
+            widgetConfig.stepHeadings?.address ||
+            'Yuck, {pest}! We hate those. No worries, we got you!',
+          howWeDoIt: widgetConfig.stepHeadings?.howWeDoIt || 'How We Do It',
+        },
+      });
+      // Set the notification emails input field
+      const emails = widgetConfig.notifications?.emails || [];
+      setNotificationEmailsInput(emails.join('\n'));
+    },
+    [
+      defaultColors.background,
+      defaultColors.primary,
+      defaultColors.secondary,
+      defaultColors.text,
+    ]
+  );
 
   const geocodeCompanyAddress = useCallback(async (company: Company) => {
     try {
@@ -741,7 +765,17 @@
         loadDomainConfiguration(selectedCompanyId);
       }
     }
-  }, [selectedCompanyId, companies, loadCompanyConfig, fetchBrandColors, loadServiceAreas, loadPestOptions, loadServicePlans, geocodeCompanyAddress, loadDomainConfiguration]);
+  }, [
+    selectedCompanyId,
+    companies,
+    loadCompanyConfig,
+    fetchBrandColors,
+    loadServiceAreas,
+    loadPestOptions,
+    loadServicePlans,
+    geocodeCompanyAddress,
+    loadDomainConfiguration,
+  ]);
 
   // Create or update domain
   const handleDomainSubmit = async () => {
@@ -913,45 +947,48 @@
     }
   };
 
-  const savePestOptions = useCallback(async (pestOptions: CompanyPestOption[]) => {
-    if (!selectedCompany) return;
-    try {
-      const updateData = {
-        pestOptions: pestOptions.map((option, index) => ({
-          pest_id: option.pest_id,
-          custom_label: option.custom_label,
-          display_order: index + 1,
-          is_active: true,
-          how_we_do_it_text: option.how_we_do_it_text,
-          subspecies: option.subspecies,
-          plan_comparison_header_text: option.plan_comparison_header_text,
-        })),
-      };
-
-      const response = await fetch(
-        `/api/admin/pest-options/${selectedCompany.id}`,
-        {
-          method: 'POST',
-          headers: {
-            'Content-Type': 'application/json',
-          },
-          body: JSON.stringify(updateData),
+  const savePestOptions = useCallback(
+    async (pestOptions: CompanyPestOption[]) => {
+      if (!selectedCompany) return;
+      try {
+        const updateData = {
+          pestOptions: pestOptions.map((option, index) => ({
+            pest_id: option.pest_id,
+            custom_label: option.custom_label,
+            display_order: index + 1,
+            is_active: true,
+            how_we_do_it_text: option.how_we_do_it_text,
+            subspecies: option.subspecies,
+            plan_comparison_header_text: option.plan_comparison_header_text,
+          })),
+        };
+
+        const response = await fetch(
+          `/api/admin/pest-options/${selectedCompany.id}`,
+          {
+            method: 'POST',
+            headers: {
+              'Content-Type': 'application/json',
+            },
+            body: JSON.stringify(updateData),
+          }
+        );
+
+        const data = await response.json();
+
+        if (data.success) {
+          setCompanyPestOptions(pestOptions);
+          setSaveStatus('success');
+          setTimeout(() => setSaveStatus('idle'), 2000);
         }
-      );
-
-      const data = await response.json();
-
-      if (data.success) {
-        setCompanyPestOptions(pestOptions);
-        setSaveStatus('success');
+      } catch (error) {
+        console.error('Error saving pest options:', error);
+        setSaveStatus('error');
         setTimeout(() => setSaveStatus('idle'), 2000);
       }
-    } catch (error) {
-      console.error('Error saving pest options:', error);
-      setSaveStatus('error');
-      setTimeout(() => setSaveStatus('idle'), 2000);
-    }
-  }, [selectedCompany, setSaveStatus, setCompanyPestOptions]);
+    },
+    [selectedCompany, setSaveStatus, setCompanyPestOptions]
+  );
 
   const addPestOption = (pestType: PestType) => {
     const newOption: CompanyPestOption = {
@@ -982,116 +1019,141 @@
     savePestOptions(updatedOptions);
   };
 
-
   // Debounced save function to prevent API calls on every keystroke
-<<<<<<< HEAD
-  const debouncedSave = useCallback((optionId: string, field: 'howWeDoIt' | 'subspecies' | 'customLabel', value: string | string[]) => {
-=======
-  const debouncedSave = useCallback((optionId: string, field: 'howWeDoIt' | 'subspecies' | 'planComparisonHeader', value: string | string[]) => {
->>>>>>> 44c891a5
-    const timerKey = `${optionId}-${field}`;
-    
-    // Clear existing timer
-    if (debounceTimers.current[timerKey]) {
-      clearTimeout(debounceTimers.current[timerKey]);
-    }
-    
-    // Set new timer
-    debounceTimers.current[timerKey] = setTimeout(() => {
-      const updatedOptions = companyPestOptions.map(option => {
-        if (option.id === optionId) {
-          if (field === 'howWeDoIt') {
-            return { ...option, how_we_do_it_text: value as string };
-          } else if (field === 'subspecies') {
-            return { ...option, subspecies: value as string[] };
-<<<<<<< HEAD
-          } else if (field === 'customLabel') {
-            return { ...option, custom_label: value as string };
-=======
-          } else if (field === 'planComparisonHeader') {
-            return { ...option, plan_comparison_header_text: value as string };
->>>>>>> 44c891a5
+  const debouncedSave = useCallback(
+    (
+      optionId: string,
+      field:
+        | 'howWeDoIt'
+        | 'subspecies'
+        | 'planComparisonHeader'
+        | 'customLabel',
+      value: string | string[]
+    ) => {
+      const timerKey = `${optionId}-${field}`;
+
+      // Clear existing timer
+      if (debounceTimers.current[timerKey]) {
+        clearTimeout(debounceTimers.current[timerKey]);
+      }
+
+      // Set new timer
+      debounceTimers.current[timerKey] = setTimeout(() => {
+        const updatedOptions = companyPestOptions.map(option => {
+          if (option.id === optionId) {
+            if (field === 'howWeDoIt') {
+              return { ...option, how_we_do_it_text: value as string };
+            } else if (field === 'subspecies') {
+              return { ...option, subspecies: value as string[] };
+            } else if (field === 'planComparisonHeader') {
+              return {
+                ...option,
+                plan_comparison_header_text: value as string,
+              };
+            } else if (field === 'customLabel') {
+              return { ...option, custom_label: value as string };
+            }
           }
-        }
-        return option;
-      });
-      setCompanyPestOptions(updatedOptions);
-      savePestOptions(updatedOptions);
-      
-      // Clear the timer after saving
-      delete debounceTimers.current[timerKey];
-    }, 500); // 500ms delay
-  }, [companyPestOptions, savePestOptions]);
-
-  const updatePestOptionHowWeDoIt = (optionId: string, howWeDoItText: string) => {
+          return option;
+        });
+        setCompanyPestOptions(updatedOptions);
+        savePestOptions(updatedOptions);
+
+        // Clear the timer after saving
+        delete debounceTimers.current[timerKey];
+      }, 500); // 500ms delay
+    },
+    [companyPestOptions, savePestOptions]
+  );
+
+  const updatePestOptionHowWeDoIt = (
+    optionId: string,
+    howWeDoItText: string
+  ) => {
     // Update local state immediately for responsive UI
     setLocalInputValues(prev => ({
       ...prev,
-      howWeDoIt: { ...prev.howWeDoIt, [optionId]: howWeDoItText }
+      howWeDoIt: { ...prev.howWeDoIt, [optionId]: howWeDoItText },
     }));
-    
+
     // Also update the main state for immediate UI feedback
     const updatedOptions = companyPestOptions.map(option =>
-      option.id === optionId ? { ...option, how_we_do_it_text: howWeDoItText } : option
+      option.id === optionId
+        ? { ...option, how_we_do_it_text: howWeDoItText }
+        : option
     );
     setCompanyPestOptions(updatedOptions);
-    
+
     // Debounce the API call
     debouncedSave(optionId, 'howWeDoIt', howWeDoItText);
   };
 
-  const updatePestOptionPlanComparisonHeader = (optionId: string, headerText: string) => {
+  const updatePestOptionPlanComparisonHeader = (
+    optionId: string,
+    headerText: string
+  ) => {
     // Update local state immediately for responsive UI
     setLocalInputValues(prev => ({
       ...prev,
-      planComparisonHeader: { ...prev.planComparisonHeader, [optionId]: headerText }
+      planComparisonHeader: {
+        ...prev.planComparisonHeader,
+        [optionId]: headerText,
+      },
     }));
-    
+
     // Also update the main state for immediate UI feedback
     const updatedOptions = companyPestOptions.map(option =>
-      option.id === optionId ? { ...option, plan_comparison_header_text: headerText } : option
+      option.id === optionId
+        ? { ...option, plan_comparison_header_text: headerText }
+        : option
     );
     setCompanyPestOptions(updatedOptions);
-    
+
     // Debounce the API call
     debouncedSave(optionId, 'planComparisonHeader', headerText);
   };
 
-  const updatePestOptionSubspecies = (optionId: string, subspeciesText: string) => {
+  const updatePestOptionSubspecies = (
+    optionId: string,
+    subspeciesText: string
+  ) => {
     // Update local state immediately for responsive UI
     setLocalInputValues(prev => ({
       ...prev,
-      subspecies: { ...prev.subspecies, [optionId]: subspeciesText }
+      subspecies: { ...prev.subspecies, [optionId]: subspeciesText },
     }));
-    
+
     // Process subspecies on the fly for immediate UI feedback, but don't save yet
     const subspecies = subspeciesText
       .split('\n')
       .map(s => s.trim())
       .filter(s => s.length > 0);
-    
+
     const updatedOptions = companyPestOptions.map(option =>
       option.id === optionId ? { ...option, subspecies } : option
     );
     setCompanyPestOptions(updatedOptions);
-    
+
     // Debounce the API call
     debouncedSave(optionId, 'subspecies', subspecies);
   };
-  
-  const updatePestOptionLabelDebounced = (optionId: string, customLabel: string) => {
+
+  const updatePestOptionLabelDebounced = (
+    optionId: string,
+    customLabel: string
+  ) => {
     // Update local state immediately for responsive UI
     setLocalInputValues(prev => ({
       ...prev,
-      customLabel: { ...prev.customLabel, [optionId]: customLabel }
+      customLabel: { ...prev.customLabel, [optionId]: customLabel },
     }));
-    
+
     // Also update the main state for immediate UI feedback
     const updatedOptions = companyPestOptions.map(option =>
       option.id === optionId ? { ...option, custom_label: customLabel } : option
     );
     setCompanyPestOptions(updatedOptions);
-    
+
     // Debounce the API call
     debouncedSave(optionId, 'customLabel', customLabel);
   };
@@ -1278,7 +1340,7 @@
         ...prev.messaging,
         welcomeBenefits: [
           ...prev.messaging.welcomeBenefits,
-          { text: '', icon: '' }
+          { text: '', icon: '' },
         ],
       },
     }));
@@ -1289,12 +1351,18 @@
       ...prev,
       messaging: {
         ...prev.messaging,
-        welcomeBenefits: prev.messaging.welcomeBenefits.filter((_, i) => i !== index),
+        welcomeBenefits: prev.messaging.welcomeBenefits.filter(
+          (_, i) => i !== index
+        ),
       },
     }));
   };
 
-  const handleBenefitChange = (index: number, field: 'text' | 'icon', value: string) => {
+  const handleBenefitChange = (
+    index: number,
+    field: 'text' | 'icon',
+    value: string
+  ) => {
     setConfig(prev => ({
       ...prev,
       messaging: {
@@ -1312,11 +1380,12 @@
       const start = input.selectionStart || 0;
       const end = input.selectionEnd || 0;
       const currentValue = input.value;
-      const newValue = currentValue.slice(0, start) + variable + currentValue.slice(end);
+      const newValue =
+        currentValue.slice(0, start) + variable + currentValue.slice(end);
       input.value = newValue;
       input.focus();
       input.setSelectionRange(start + variable.length, start + variable.length);
-      
+
       // Trigger the onChange handler
       if (inputId === 'stepHeading-address') {
         handleConfigChange('stepHeadings', 'address', newValue);
@@ -1513,7 +1582,11 @@
       await deleteFileFromStorage(config.branding.pestSelectBackgroundImage);
     }
 
-    const url = await uploadFile(file, 'brand-assets', 'pest-select-backgrounds');
+    const url = await uploadFile(
+      file,
+      'brand-assets',
+      'pest-select-backgrounds'
+    );
     if (url) {
       handleConfigChange('branding', 'pestSelectBackgroundImage', url);
       // Clear the input so the same file can be selected again if needed
@@ -1532,7 +1605,9 @@
       return;
     }
 
-    const deleted = await deleteFileFromStorage(config.branding.pestSelectBackgroundImage);
+    const deleted = await deleteFileFromStorage(
+      config.branding.pestSelectBackgroundImage
+    );
 
     if (deleted) {
       handleConfigChange('branding', 'pestSelectBackgroundImage', '');
@@ -1544,7 +1619,6 @@
     }
   };
 
-
   // How We Do It Background Image handlers
   const handleHowWeDoItBackgroundUpload = async (
     event: React.ChangeEvent<HTMLInputElement>
@@ -1556,7 +1630,11 @@
       await deleteFileFromStorage(config.branding.howWeDoItBackgroundImage);
     }
 
-    const url = await uploadFile(file, 'brand-assets', 'how-we-do-it-backgrounds');
+    const url = await uploadFile(
+      file,
+      'brand-assets',
+      'how-we-do-it-backgrounds'
+    );
     if (url) {
       handleConfigChange('branding', 'howWeDoItBackgroundImage', url);
       event.target.value = '';
@@ -1574,7 +1652,9 @@
       return;
     }
 
-    const deleted = await deleteFileFromStorage(config.branding.howWeDoItBackgroundImage);
+    const deleted = await deleteFileFromStorage(
+      config.branding.howWeDoItBackgroundImage
+    );
 
     if (deleted) {
       handleConfigChange('branding', 'howWeDoItBackgroundImage', '');
@@ -1615,7 +1695,9 @@
       return;
     }
 
-    const deleted = await deleteFileFromStorage(config.branding.howWeDoItInteriorImage);
+    const deleted = await deleteFileFromStorage(
+      config.branding.howWeDoItInteriorImage
+    );
 
     if (deleted) {
       handleConfigChange('branding', 'howWeDoItInteriorImage', '');
@@ -1638,7 +1720,11 @@
       await deleteFileFromStorage(config.branding.almostDoneBackgroundImage);
     }
 
-    const url = await uploadFile(file, 'brand-assets', 'almost-done-backgrounds');
+    const url = await uploadFile(
+      file,
+      'brand-assets',
+      'almost-done-backgrounds'
+    );
     if (url) {
       handleConfigChange('branding', 'almostDoneBackgroundImage', url);
       event.target.value = '';
@@ -1656,7 +1742,9 @@
       return;
     }
 
-    const deleted = await deleteFileFromStorage(config.branding.almostDoneBackgroundImage);
+    const deleted = await deleteFileFromStorage(
+      config.branding.almostDoneBackgroundImage
+    );
 
     if (deleted) {
       handleConfigChange('branding', 'almostDoneBackgroundImage', '');
@@ -1679,7 +1767,11 @@
       await deleteFileFromStorage(config.branding.detailedQuoteBackgroundImage);
     }
 
-    const url = await uploadFile(file, 'brand-assets', 'detailed-quote-backgrounds');
+    const url = await uploadFile(
+      file,
+      'brand-assets',
+      'detailed-quote-backgrounds'
+    );
     if (url) {
       handleConfigChange('branding', 'detailedQuoteBackgroundImage', url);
       event.target.value = '';
@@ -1697,7 +1789,9 @@
       return;
     }
 
-    const deleted = await deleteFileFromStorage(config.branding.detailedQuoteBackgroundImage);
+    const deleted = await deleteFileFromStorage(
+      config.branding.detailedQuoteBackgroundImage
+    );
 
     if (deleted) {
       handleConfigChange('branding', 'detailedQuoteBackgroundImage', '');
@@ -1720,7 +1814,11 @@
       await deleteFileFromStorage(config.branding.detailedQuoteInteriorImage);
     }
 
-    const url = await uploadFile(file, 'brand-assets', 'detailed-quote-interior');
+    const url = await uploadFile(
+      file,
+      'brand-assets',
+      'detailed-quote-interior'
+    );
     if (url) {
       handleConfigChange('branding', 'detailedQuoteInteriorImage', url);
       event.target.value = '';
@@ -1738,7 +1836,9 @@
       return;
     }
 
-    const deleted = await deleteFileFromStorage(config.branding.detailedQuoteInteriorImage);
+    const deleted = await deleteFileFromStorage(
+      config.branding.detailedQuoteInteriorImage
+    );
 
     if (deleted) {
       handleConfigChange('branding', 'detailedQuoteInteriorImage', '');
@@ -1758,10 +1858,16 @@
     if (!file) return;
 
     if (config.branding.locationNotServedBackgroundImage) {
-      await deleteFileFromStorage(config.branding.locationNotServedBackgroundImage);
-    }
-
-    const url = await uploadFile(file, 'brand-assets', 'location-not-served-backgrounds');
+      await deleteFileFromStorage(
+        config.branding.locationNotServedBackgroundImage
+      );
+    }
+
+    const url = await uploadFile(
+      file,
+      'brand-assets',
+      'location-not-served-backgrounds'
+    );
     if (url) {
       handleConfigChange('branding', 'locationNotServedBackgroundImage', url);
       event.target.value = '';
@@ -1779,7 +1885,9 @@
       return;
     }
 
-    const deleted = await deleteFileFromStorage(config.branding.locationNotServedBackgroundImage);
+    const deleted = await deleteFileFromStorage(
+      config.branding.locationNotServedBackgroundImage
+    );
 
     if (deleted) {
       handleConfigChange('branding', 'locationNotServedBackgroundImage', '');
@@ -2159,11 +2267,12 @@
             {/* Step Background Images */}
             <hr className={styles.sectionDivider} />
             <h4 className={styles.sectionSubheading}>Step Background Images</h4>
-            
+
             <div className={styles.formGroup}>
               <label>Choose Pest Background Image</label>
               <p className={styles.fieldNote}>
-                Upload a background image for the pest selection step. Image should be 386px wide and optimized for the widget height.
+                Upload a background image for the pest selection step. Image
+                should be 386px wide and optimized for the widget height.
               </p>
               <input
                 type="file"
@@ -2195,13 +2304,13 @@
               )}
             </div>
 
-
             <div className={styles.formGroup}>
               <label>How We Do It Images</label>
               <p className={styles.fieldNote}>
-                Upload background and interior images for the &quot;How We Do It&quot; step.
+                Upload background and interior images for the &quot;How We Do
+                It&quot; step.
               </p>
-              
+
               <div className={styles.subFormGroup}>
                 <label>Background Image</label>
                 <input
@@ -2270,29 +2379,60 @@
             <div className={styles.formGroup}>
               <label>Step Headings</label>
               <p className={styles.fieldNote}>
-                Customize the headings for different steps in your widget. 
-                Use variables: <code>{"{"}pest{"}"}</code>, <code>{"{"}initialPrice{"}"}</code>, <code>{"{"}recurringPrice{"}"}</code>
+                Customize the headings for different steps in your widget. Use
+                variables:{' '}
+                <code>
+                  {'{'}pest{'}'}
+                </code>
+                ,{' '}
+                <code>
+                  {'{'}initialPrice{'}'}
+                </code>
+                ,{' '}
+                <code>
+                  {'{'}recurringPrice{'}'}
+                </code>
               </p>
-              
+
               <div className={styles.subFormGroup}>
                 <label>Address Step Heading</label>
-                <div style={{ display: 'flex', gap: '8px', alignItems: 'flex-start' }}>
+                <div
+                  style={{
+                    display: 'flex',
+                    gap: '8px',
+                    alignItems: 'flex-start',
+                  }}
+                >
                   <input
                     id="stepHeading-address"
                     type="text"
                     value={config.stepHeadings.address}
-                    onChange={(e) => handleConfigChange('stepHeadings', 'address', e.target.value)}
+                    onChange={e =>
+                      handleConfigChange(
+                        'stepHeadings',
+                        'address',
+                        e.target.value
+                      )
+                    }
                     placeholder="Yuck, {pest}! We hate those. No worries, we got you!"
                     style={{ flex: 1 }}
                   />
-                  <div style={{ display: 'flex', flexDirection: 'column', gap: '4px' }}>
+                  <div
+                    style={{
+                      display: 'flex',
+                      flexDirection: 'column',
+                      gap: '4px',
+                    }}
+                  >
                     <button
                       type="button"
-                      onClick={() => insertVariableIntoInput('stepHeading-address', '{pest}')}
+                      onClick={() =>
+                        insertVariableIntoInput('stepHeading-address', '{pest}')
+                      }
                       className={styles.variableButton}
                       title="Insert pest variable"
                     >
-                      {"{"}pest{"}"}
+                      {'{'}pest{'}'}
                     </button>
                   </div>
                 </div>
@@ -2300,27 +2440,55 @@
 
               <div className={styles.subFormGroup}>
                 <label>How We Do It Step Heading</label>
-                <div style={{ display: 'flex', gap: '8px', alignItems: 'flex-start' }}>
+                <div
+                  style={{
+                    display: 'flex',
+                    gap: '8px',
+                    alignItems: 'flex-start',
+                  }}
+                >
                   <input
                     id="stepHeading-howWeDoIt"
                     type="text"
                     value={config.stepHeadings.howWeDoIt}
-                    onChange={(e) => handleConfigChange('stepHeadings', 'howWeDoIt', e.target.value)}
+                    onChange={e =>
+                      handleConfigChange(
+                        'stepHeadings',
+                        'howWeDoIt',
+                        e.target.value
+                      )
+                    }
                     placeholder="How We Do It"
                     style={{ flex: 1 }}
                   />
-                  <div style={{ display: 'flex', flexDirection: 'column', gap: '4px' }}>
+                  <div
+                    style={{
+                      display: 'flex',
+                      flexDirection: 'column',
+                      gap: '4px',
+                    }}
+                  >
                     <button
                       type="button"
-                      onClick={() => insertVariableIntoInput('stepHeading-howWeDoIt', '{pest}')}
+                      onClick={() =>
+                        insertVariableIntoInput(
+                          'stepHeading-howWeDoIt',
+                          '{pest}'
+                        )
+                      }
                       className={styles.variableButton}
                       title="Insert pest variable"
                     >
-                      {"{"}pest{"}"}
+                      {'{'}pest{'}'}
                     </button>
                     <button
                       type="button"
-                      onClick={() => insertVariableIntoInput('stepHeading-howWeDoIt', '{initialPrice}')}
+                      onClick={() =>
+                        insertVariableIntoInput(
+                          'stepHeading-howWeDoIt',
+                          '{initialPrice}'
+                        )
+                      }
                       className={styles.variableButton}
                       title="Insert initial price variable"
                     >
@@ -2328,7 +2496,12 @@
                     </button>
                     <button
                       type="button"
-                      onClick={() => insertVariableIntoInput('stepHeading-howWeDoIt', '{recurringPrice}')}
+                      onClick={() =>
+                        insertVariableIntoInput(
+                          'stepHeading-howWeDoIt',
+                          '{recurringPrice}'
+                        )
+                      }
                       className={styles.variableButton}
                       title="Insert recurring price variable"
                     >
@@ -2377,9 +2550,10 @@
             <div className={styles.formGroup}>
               <label>Detailed Quote Images</label>
               <p className={styles.fieldNote}>
-                Upload background and interior images for the detailed quote steps.
+                Upload background and interior images for the detailed quote
+                steps.
               </p>
-              
+
               <div className={styles.subFormGroup}>
                 <label>Background Image</label>
                 <input
@@ -2760,9 +2934,10 @@
             <div className={styles.formGroup}>
               <label>Welcome Benefits</label>
               <p className={styles.fieldNote}>
-                Add custom benefits with text and SVG icons to display on the welcome screen.
+                Add custom benefits with text and SVG icons to display on the
+                welcome screen.
               </p>
-              
+
               {config.messaging.welcomeBenefits.map((benefit, index) => (
                 <div key={index} className={styles.benefitItem}>
                   <div className={styles.benefitHeader}>
@@ -2775,45 +2950,51 @@
                       Remove
                     </button>
                   </div>
-                  
+
                   <div className={styles.benefitFields}>
                     <div className={styles.formGroup}>
                       <label>Benefit Text</label>
                       <input
                         type="text"
                         value={benefit.text}
-                        onChange={e => handleBenefitChange(index, 'text', e.target.value)}
+                        onChange={e =>
+                          handleBenefitChange(index, 'text', e.target.value)
+                        }
                         placeholder="e.g., Fully Licensed & Insured"
                       />
                     </div>
-                    
+
                     <div className={styles.formGroup}>
                       <label>SVG Icon</label>
                       <textarea
                         value={benefit.icon}
-                        onChange={e => handleBenefitChange(index, 'icon', e.target.value)}
+                        onChange={e =>
+                          handleBenefitChange(index, 'icon', e.target.value)
+                        }
                         placeholder="<svg>...</svg>"
                         rows={4}
                         className={styles.svgInput}
                       />
                     </div>
-                    
+
                     {benefit.icon && benefit.text && (
                       <div className={styles.benefitPreview}>
                         <div className={styles.previewLabel}>Preview:</div>
                         <div className={styles.previewItem}>
-                          <span 
+                          <span
                             className={styles.previewIcon}
                             dangerouslySetInnerHTML={{ __html: benefit.icon }}
                           />
-                          <span className={styles.previewText}>{benefit.text}</span>
+                          <span className={styles.previewText}>
+                            {benefit.text}
+                          </span>
                         </div>
                       </div>
                     )}
                   </div>
                 </div>
               ))}
-              
+
               <button
                 type="button"
                 onClick={handleAddBenefit}
@@ -2858,7 +3039,9 @@
                             <div className={styles.pestDetails}>
                               <div className={styles.pestName}>
                                 {option.custom_label || option.name}
-                                {debounceTimers.current[`${option.id}-customLabel`] && (
+                                {debounceTimers.current[
+                                  `${option.id}-customLabel`
+                                ] && (
                                   <span className={styles.savingIndicator}>
                                     <Clock size={12} /> Saving...
                                   </span>
@@ -2873,11 +3056,17 @@
                             <input
                               type="text"
                               placeholder={option.name}
-                              value={localInputValues.customLabel[option.id] !== undefined 
-                                ? localInputValues.customLabel[option.id] 
-                                : option.custom_label || ''}
+                              value={
+                                localInputValues.customLabel[option.id] !==
+                                undefined
+                                  ? localInputValues.customLabel[option.id]
+                                  : option.custom_label || ''
+                              }
                               onChange={e =>
-                                updatePestOptionLabelDebounced(option.id, e.target.value)
+                                updatePestOptionLabelDebounced(
+                                  option.id,
+                                  e.target.value
+                                )
                               }
                               className={styles.customLabelInput}
                             />
@@ -2890,13 +3079,15 @@
                               ✕
                             </button>
                           </div>
-                          
+
                           {/* How We Do It Content Section */}
                           <div className={styles.pestContentSection}>
                             <div className={styles.pestContentField}>
                               <label className={styles.fieldLabel}>
                                 How We Do It Description:
-                                {debounceTimers.current[`${option.id}-howWeDoIt`] && (
+                                {debounceTimers.current[
+                                  `${option.id}-howWeDoIt`
+                                ] && (
                                   <span className={styles.savingIndicator}>
                                     <Clock size={12} /> Saving...
                                   </span>
@@ -2904,21 +3095,29 @@
                               </label>
                               <textarea
                                 placeholder="Describe how you treat this pest..."
-                                value={localInputValues.howWeDoIt[option.id] !== undefined 
-                                  ? localInputValues.howWeDoIt[option.id] 
-                                  : option.how_we_do_it_text || ''}
+                                value={
+                                  localInputValues.howWeDoIt[option.id] !==
+                                  undefined
+                                    ? localInputValues.howWeDoIt[option.id]
+                                    : option.how_we_do_it_text || ''
+                                }
                                 onChange={e =>
-                                  updatePestOptionHowWeDoIt(option.id, e.target.value)
+                                  updatePestOptionHowWeDoIt(
+                                    option.id,
+                                    e.target.value
+                                  )
                                 }
                                 className={styles.howWeDoItTextarea}
                                 rows={3}
                               />
                             </div>
-                            
+
                             <div className={styles.pestContentField}>
                               <label className={styles.fieldLabel}>
                                 Plan Comparison Header Text:
-                                {debounceTimers.current[`${option.id}-planComparisonHeader`] && (
+                                {debounceTimers.current[
+                                  `${option.id}-planComparisonHeader`
+                                ] && (
                                   <span className={styles.savingIndicator}>
                                     <Clock size={12} /> Saving...
                                   </span>
@@ -2926,21 +3125,32 @@
                               </label>
                               <textarea
                                 placeholder="Leave blank to use default: Here's what we recommend for your home to get rid of those pesky [pest type] - and keep them out!"
-                                value={localInputValues.planComparisonHeader[option.id] !== undefined 
-                                  ? localInputValues.planComparisonHeader[option.id] 
-                                  : option.plan_comparison_header_text || ''}
+                                value={
+                                  localInputValues.planComparisonHeader[
+                                    option.id
+                                  ] !== undefined
+                                    ? localInputValues.planComparisonHeader[
+                                        option.id
+                                      ]
+                                    : option.plan_comparison_header_text || ''
+                                }
                                 onChange={e =>
-                                  updatePestOptionPlanComparisonHeader(option.id, e.target.value)
+                                  updatePestOptionPlanComparisonHeader(
+                                    option.id,
+                                    e.target.value
+                                  )
                                 }
                                 className={styles.howWeDoItTextarea}
                                 rows={3}
                               />
                             </div>
-                            
+
                             <div className={styles.pestContentField}>
                               <label className={styles.fieldLabel}>
                                 Subspecies (one per line):
-                                {debounceTimers.current[`${option.id}-subspecies`] && (
+                                {debounceTimers.current[
+                                  `${option.id}-subspecies`
+                                ] && (
                                   <span className={styles.savingIndicator}>
                                     <Clock size={12} /> Saving...
                                   </span>
@@ -2948,11 +3158,17 @@
                               </label>
                               <textarea
                                 placeholder="Enter subspecies, one per line..."
-                                value={localInputValues.subspecies[option.id] !== undefined 
-                                  ? localInputValues.subspecies[option.id] 
-                                  : option.subspecies.join('\n')}
+                                value={
+                                  localInputValues.subspecies[option.id] !==
+                                  undefined
+                                    ? localInputValues.subspecies[option.id]
+                                    : option.subspecies.join('\n')
+                                }
                                 onChange={e => {
-                                  updatePestOptionSubspecies(option.id, e.target.value);
+                                  updatePestOptionSubspecies(
+                                    option.id,
+                                    e.target.value
+                                  );
                                 }}
                                 className={styles.subspeciesTextarea}
                                 rows={4}
@@ -3629,9 +3845,9 @@
             <div className={styles.embedCodeGroup}>
               <h4>Simple Embed Code (Recommended)</h4>
               <p className={styles.embedDescription}>
-                Minimal embed code that automatically detects your company from the domain. 
-                All customizations will be loaded from your saved configuration. 
-                Perfect for most use cases.
+                Minimal embed code that automatically detects your company from
+                the domain. All customizations will be loaded from your saved
+                configuration. Perfect for most use cases.
               </p>
               <div className={styles.embedCode}>
                 <code>{generateMinimalEmbedCode()}</code>
@@ -3684,9 +3900,9 @@
             <div className={styles.embedCodeGroup}>
               <h4>Full Configuration</h4>
               <p className={styles.embedDescription}>
-                Includes all your customizations as data attributes. Use this if you need
-                to override settings per page or want maximum portability without relying
-                on server configuration.
+                Includes all your customizations as data attributes. Use this if
+                you need to override settings per page or want maximum
+                portability without relying on server configuration.
               </p>
               <div className={styles.embedCode}>
                 <code>{generateFullEmbedCode()}</code>
