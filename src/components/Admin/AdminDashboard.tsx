'use client'

import { useState } from 'react'
import { User } from '@supabase/supabase-js'
import UsersManager from './UsersManager'
import CompaniesManager from './CompaniesManager'
import UserCompanyManager from './UserCompanyManager'
import BrandManager from './BrandManager'
import ProjectsManager from './ProjectsManager'
<<<<<<< HEAD
import WidgetManager from './WidgetManager'
=======
import CallsManager from './CallsManager'
>>>>>>> 883e0380
import styles from './AdminDashboard.module.scss'

interface AdminDashboardProps {
  user: User
}

<<<<<<< HEAD
type AdminSection = 'users' | 'companies' | 'relationships' | 'brands' | 'projects' | 'widgets'
=======
type AdminSection = 'users' | 'companies' | 'relationships' | 'brands' | 'projects' | 'calls'
>>>>>>> 883e0380

export default function AdminDashboard({ user }: AdminDashboardProps) {
  const [activeSection, setActiveSection] = useState<AdminSection>('users')

  const renderSection = () => {
    switch (activeSection) {
      case 'users':
        return <UsersManager />
      case 'companies':
        return <CompaniesManager />
      case 'relationships':
        return <UserCompanyManager />
      case 'brands':
        return <BrandManager />
      case 'projects':
        return <ProjectsManager user={user} />
<<<<<<< HEAD
      case 'widgets':
        return <WidgetManager />
=======
      case 'calls':
        return <CallsManager />
>>>>>>> 883e0380
      default:
        return <UsersManager />
    }
  }

  return (
    <div className={styles.adminDashboard}>
      <div className={styles.header}>
        <h1>Admin Dashboard</h1>
        <p>Welcome, {user.email}</p>
      </div>

      <nav className={styles.navigation}>
        <button
          className={`${styles.navButton} ${activeSection === 'users' ? styles.active : ''}`}
          onClick={() => setActiveSection('users')}
        >
          Users
        </button>
        <button
          className={`${styles.navButton} ${activeSection === 'companies' ? styles.active : ''}`}
          onClick={() => setActiveSection('companies')}
        >
          Companies
        </button>
        <button
          className={`${styles.navButton} ${activeSection === 'relationships' ? styles.active : ''}`}
          onClick={() => setActiveSection('relationships')}
        >
          User-Company Links
        </button>
        <button
          className={`${styles.navButton} ${activeSection === 'brands' ? styles.active : ''}`}
          onClick={() => setActiveSection('brands')}
        >
          Brand Management
        </button>
        <button
          className={`${styles.navButton} ${activeSection === 'projects' ? styles.active : ''}`}
          onClick={() => setActiveSection('projects')}
        >
          Projects
        </button>
        <button
<<<<<<< HEAD
          className={`${styles.navButton} ${activeSection === 'widgets' ? styles.active : ''}`}
          onClick={() => setActiveSection('widgets')}
        >
          Widget Config
=======
          className={`${styles.navButton} ${activeSection === 'calls' ? styles.active : ''}`}
          onClick={() => setActiveSection('calls')}
        >
          Calls
>>>>>>> 883e0380
        </button>
      </nav>

      <main className={styles.content}>
        {renderSection()}
      </main>
    </div>
  )
}<|MERGE_RESOLUTION|>--- conflicted
+++ resolved
@@ -7,22 +7,15 @@
 import UserCompanyManager from './UserCompanyManager'
 import BrandManager from './BrandManager'
 import ProjectsManager from './ProjectsManager'
-<<<<<<< HEAD
 import WidgetManager from './WidgetManager'
-=======
 import CallsManager from './CallsManager'
->>>>>>> 883e0380
 import styles from './AdminDashboard.module.scss'
 
 interface AdminDashboardProps {
   user: User
 }
 
-<<<<<<< HEAD
-type AdminSection = 'users' | 'companies' | 'relationships' | 'brands' | 'projects' | 'widgets'
-=======
-type AdminSection = 'users' | 'companies' | 'relationships' | 'brands' | 'projects' | 'calls'
->>>>>>> 883e0380
+type AdminSection = 'users' | 'companies' | 'relationships' | 'brands' | 'projects' | 'widgets' | 'calls'
 
 export default function AdminDashboard({ user }: AdminDashboardProps) {
   const [activeSection, setActiveSection] = useState<AdminSection>('users')
@@ -39,13 +32,10 @@
         return <BrandManager />
       case 'projects':
         return <ProjectsManager user={user} />
-<<<<<<< HEAD
       case 'widgets':
         return <WidgetManager />
-=======
       case 'calls':
         return <CallsManager />
->>>>>>> 883e0380
       default:
         return <UsersManager />
     }
@@ -90,17 +80,16 @@
           Projects
         </button>
         <button
-<<<<<<< HEAD
           className={`${styles.navButton} ${activeSection === 'widgets' ? styles.active : ''}`}
           onClick={() => setActiveSection('widgets')}
         >
           Widget Config
-=======
+        </button>
+        <button
           className={`${styles.navButton} ${activeSection === 'calls' ? styles.active : ''}`}
           onClick={() => setActiveSection('calls')}
         >
           Calls
->>>>>>> 883e0380
         </button>
       </nav>
 
