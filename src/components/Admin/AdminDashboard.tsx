'use client';

import { useState, useEffect } from 'react';
import { User } from '@supabase/supabase-js';
import { adminAPI } from '@/lib/api-client';
import { Users, Building, BarChart3, Bot, Settings } from 'lucide-react';
import UsersManager from './UsersManager';
import CompaniesManager from './CompaniesManager';
import UserCompanyManager from './UserCompanyManager';
import BrandManager from './BrandManager';
import ProjectsManager from './ProjectsManager';
import WidgetManager from './WidgetManager';
import CallRecordsManager from './CallRecordsManager';
import CallSettingsManager from './CallSettingsManager';
import PartialLeadsManager from './PartialLeadsManager';
import AttributionAnalytics from './AttributionAnalytics';
import FormAnalytics from './FormAnalytics';
import PestManager from './PestManager';
import TemplateLibraryManager from './TemplateLibraryManager';
import SMSTestManager from './SMSTestManager';
import ExecutionManager from '../Automation/ExecutionManager';
import styles from './AdminDashboard.module.scss';

interface AdminDashboardProps {
  user: User;
}

type AdminCategory = 'users' | 'companies' | 'analytics' | 'automation' | 'system';

type UserSubsection = 'users' | 'relationships';
type CompanySubsection = 'companies' | 'projects' | 'brands';
type AnalyticsSubsection = 'attribution' | 'forms' | 'call-records' | 'partial-leads';
type AutomationSubsection = 'templates' | 'executions';
type SystemSubsection = 'widgets' | 'pest-management' | 'calling' | 'sms-testing';

type AdminSubsection = UserSubsection | CompanySubsection | AnalyticsSubsection | AutomationSubsection | SystemSubsection;

// Legacy type for backward compatibility during migration
type AdminSection =
  | 'users'
  | 'companies'
  | 'relationships'
  | 'brands'
  | 'projects'
  | 'widgets'
  | 'call-records'
  | 'call-settings'
  | 'partial-leads'
  | 'attribution-analytics'
  | 'form-analytics'
  | 'pest-management'
  | 'template-library'
  | 'workflow-executions'
<<<<<<< HEAD
  | 'sms-testing';
=======
;
>>>>>>> fcc69065

interface Company {
  id: string;
  name: string;
}

interface CategoryConfig {
  id: AdminCategory;
  label: string;
  icon: React.ComponentType<{ size?: number; className?: string }>;
  subsections: SubsectionConfig[];
}

interface SubsectionConfig {
  id: AdminSubsection;
  label: string;
  legacySection?: AdminSection; // For mapping to old sections
}

// Configuration for the hierarchical navigation
const ADMIN_CATEGORIES: CategoryConfig[] = [
  {
    id: 'users',
    label: 'User Management',
    icon: Users,
    subsections: [
      { id: 'users', label: 'Users', legacySection: 'users' },
      { id: 'relationships', label: 'User-Company Links', legacySection: 'relationships' },
    ],
  },
  {
    id: 'companies',
    label: 'Company Management',
    icon: Building,
    subsections: [
      { id: 'companies', label: 'Companies', legacySection: 'companies' },
      { id: 'projects', label: 'Projects', legacySection: 'projects' },
      { id: 'brands', label: 'Brand Management', legacySection: 'brands' },
    ],
  },
  {
    id: 'analytics',
    label: 'Analytics & Reports',
    icon: BarChart3,
    subsections: [
      { id: 'attribution', label: 'Attribution Analytics', legacySection: 'attribution-analytics' },
      { id: 'forms', label: 'Form Analytics', legacySection: 'form-analytics' },
      { id: 'call-records', label: 'Call Records', legacySection: 'call-records' },
      { id: 'partial-leads', label: 'Partial Leads', legacySection: 'partial-leads' },
    ],
  },
  {
    id: 'automation',
    label: 'Automation & Templates',
    icon: Bot,
    subsections: [
      { id: 'templates', label: 'Template Library', legacySection: 'template-library' },
      { id: 'executions', label: 'Workflow Executions', legacySection: 'workflow-executions' },
    ],
  },
  {
    id: 'system',
    label: 'System Configuration',
    icon: Settings,
    subsections: [
      { id: 'widgets', label: 'Widget Config', legacySection: 'widgets' },
      { id: 'pest-management', label: 'Pest Management', legacySection: 'pest-management' },
      { id: 'calling', label: 'Calling', legacySection: 'call-settings' },
      { id: 'sms-testing', label: 'SMS Testing', legacySection: 'sms-testing' },
    ],
  },
];

export default function AdminDashboard({ user }: AdminDashboardProps) {
  const [activeCategory, setActiveCategory] = useState<AdminCategory>('users');
  const [activeSubsection, setActiveSubsection] = useState<AdminSubsection>('users');
  const [companies, setCompanies] = useState<Company[]>([]);
  const [selectedCompanyId, setSelectedCompanyId] = useState<string>('');

  // Helper function to get legacy section for renderSection compatibility
  const getCurrentLegacySection = (): AdminSection => {
    for (const category of ADMIN_CATEGORIES) {
      const subsection = category.subsections.find(sub => sub.id === activeSubsection);
      if (subsection?.legacySection) {
        return subsection.legacySection;
      }
    }
    return 'users'; // fallback
  };

  // Helper function to handle category changes
  const handleCategoryChange = (categoryId: AdminCategory) => {
    setActiveCategory(categoryId);
    // Set to first subsection of the category
    const category = ADMIN_CATEGORIES.find(cat => cat.id === categoryId);
    if (category && category.subsections.length > 0) {
      setActiveSubsection(category.subsections[0].id);
    }
  };

  // Helper function to handle subsection changes
  const handleSubsectionChange = (subsectionId: AdminSubsection) => {
    setActiveSubsection(subsectionId);
    // Update category if needed
    for (const category of ADMIN_CATEGORIES) {
      if (category.subsections.some(sub => sub.id === subsectionId)) {
        setActiveCategory(category.id);
        break;
      }
    }
  };

  useEffect(() => {
    const loadCompanies = async () => {
      try {
        const companiesData = await adminAPI.getCompanies();
        setCompanies(companiesData);
        if (companiesData.length > 0 && !selectedCompanyId) {
          setSelectedCompanyId(companiesData[0].id);
        }
      } catch (error) {
        console.error('Error loading companies:', error);
      }
    };

    loadCompanies();
  }, [selectedCompanyId]);

  const renderSection = () => {
    const currentSection = getCurrentLegacySection();
    switch (currentSection) {
      case 'users':
        return <UsersManager />;
      case 'companies':
        return <CompaniesManager />;
      case 'relationships':
        return <UserCompanyManager />;
      case 'brands':
        return <BrandManager />;
      case 'projects':
        return <ProjectsManager user={user} />;
      case 'widgets':
        return <WidgetManager />;
      case 'call-records':
        return <CallRecordsManager />;
      case 'call-settings':
        return <CallSettingsManager />;
      case 'partial-leads':
        return <PartialLeadsManager />;
      case 'attribution-analytics':
        return <AttributionAnalytics />;
      case 'form-analytics':
        return <FormAnalytics />;
      case 'pest-management':
        return <PestManager />;
      case 'template-library':
        return <TemplateLibraryManager />;
      case 'workflow-executions':
        return selectedCompanyId ? <ExecutionManager companyId={selectedCompanyId} /> : <div>Loading...</div>;
      case 'sms-testing':
        return <SMSTestManager />;
      default:
        return <UsersManager />;
    }
  };

  return (
    <div className={styles.adminDashboard}>
      <div className={styles.header}>
        <h1>Admin Dashboard</h1>
        <p>Welcome, {user.email}</p>
      </div>

      {/* Primary Navigation - Main Categories */}
      <nav className={styles.primaryNavigation}>
        {ADMIN_CATEGORIES.map((category) => {
          const IconComponent = category.icon;
          return (
            <button
              key={category.id}
              className={`${styles.primaryNavButton} ${
                activeCategory === category.id ? styles.active : ''
              }`}
              onClick={() => handleCategoryChange(category.id)}
            >
              <IconComponent size={18} className={styles.navIcon} />
              <span>{category.label}</span>
            </button>
          );
        })}
      </nav>

      {/* Secondary Navigation - Subsections */}
      {(() => {
        const currentCategory = ADMIN_CATEGORIES.find(cat => cat.id === activeCategory);
        if (!currentCategory || currentCategory.subsections.length <= 1) return null;
        
        return (
          <nav className={styles.secondaryNavigation}>
            {currentCategory.subsections.map((subsection) => (
              <button
                key={subsection.id}
                className={`${styles.secondaryNavButton} ${
                  activeSubsection === subsection.id ? styles.active : ''
                }`}
                onClick={() => handleSubsectionChange(subsection.id)}
              >
                {subsection.label}
              </button>
            ))}
          </nav>
        );
      })()}

      {/* Company Selection for Workflow Executions */}
      {activeSubsection === 'executions' && companies.length > 0 && (
        <div className={styles.companySelector}>
          <label htmlFor="company-select">Select Company:</label>
          <select
            id="company-select"
            value={selectedCompanyId}
            onChange={(e) => setSelectedCompanyId(e.target.value)}
            className={styles.companySelect}
          >
            {companies.map(company => (
              <option key={company.id} value={company.id}>
                {company.name}
              </option>
            ))}
          </select>
        </div>
      )}

      <main className={styles.content}>{renderSection()}</main>
    </div>
  );
}<|MERGE_RESOLUTION|>--- conflicted
+++ resolved
@@ -25,15 +25,33 @@
   user: User;
 }
 
-type AdminCategory = 'users' | 'companies' | 'analytics' | 'automation' | 'system';
+type AdminCategory =
+  | 'users'
+  | 'companies'
+  | 'analytics'
+  | 'automation'
+  | 'system';
 
 type UserSubsection = 'users' | 'relationships';
 type CompanySubsection = 'companies' | 'projects' | 'brands';
-type AnalyticsSubsection = 'attribution' | 'forms' | 'call-records' | 'partial-leads';
+type AnalyticsSubsection =
+  | 'attribution'
+  | 'forms'
+  | 'call-records'
+  | 'partial-leads';
 type AutomationSubsection = 'templates' | 'executions';
-type SystemSubsection = 'widgets' | 'pest-management' | 'calling' | 'sms-testing';
-
-type AdminSubsection = UserSubsection | CompanySubsection | AnalyticsSubsection | AutomationSubsection | SystemSubsection;
+type SystemSubsection =
+  | 'widgets'
+  | 'pest-management'
+  | 'calling'
+  | 'sms-testing';
+
+type AdminSubsection =
+  | UserSubsection
+  | CompanySubsection
+  | AnalyticsSubsection
+  | AutomationSubsection
+  | SystemSubsection;
 
 // Legacy type for backward compatibility during migration
 type AdminSection =
@@ -51,11 +69,7 @@
   | 'pest-management'
   | 'template-library'
   | 'workflow-executions'
-<<<<<<< HEAD
   | 'sms-testing';
-=======
-;
->>>>>>> fcc69065
 
 interface Company {
   id: string;
@@ -83,7 +97,11 @@
     icon: Users,
     subsections: [
       { id: 'users', label: 'Users', legacySection: 'users' },
-      { id: 'relationships', label: 'User-Company Links', legacySection: 'relationships' },
+      {
+        id: 'relationships',
+        label: 'User-Company Links',
+        legacySection: 'relationships',
+      },
     ],
   },
   {
@@ -101,10 +119,22 @@
     label: 'Analytics & Reports',
     icon: BarChart3,
     subsections: [
-      { id: 'attribution', label: 'Attribution Analytics', legacySection: 'attribution-analytics' },
+      {
+        id: 'attribution',
+        label: 'Attribution Analytics',
+        legacySection: 'attribution-analytics',
+      },
       { id: 'forms', label: 'Form Analytics', legacySection: 'form-analytics' },
-      { id: 'call-records', label: 'Call Records', legacySection: 'call-records' },
-      { id: 'partial-leads', label: 'Partial Leads', legacySection: 'partial-leads' },
+      {
+        id: 'call-records',
+        label: 'Call Records',
+        legacySection: 'call-records',
+      },
+      {
+        id: 'partial-leads',
+        label: 'Partial Leads',
+        legacySection: 'partial-leads',
+      },
     ],
   },
   {
@@ -112,8 +142,16 @@
     label: 'Automation & Templates',
     icon: Bot,
     subsections: [
-      { id: 'templates', label: 'Template Library', legacySection: 'template-library' },
-      { id: 'executions', label: 'Workflow Executions', legacySection: 'workflow-executions' },
+      {
+        id: 'templates',
+        label: 'Template Library',
+        legacySection: 'template-library',
+      },
+      {
+        id: 'executions',
+        label: 'Workflow Executions',
+        legacySection: 'workflow-executions',
+      },
     ],
   },
   {
@@ -122,7 +160,11 @@
     icon: Settings,
     subsections: [
       { id: 'widgets', label: 'Widget Config', legacySection: 'widgets' },
-      { id: 'pest-management', label: 'Pest Management', legacySection: 'pest-management' },
+      {
+        id: 'pest-management',
+        label: 'Pest Management',
+        legacySection: 'pest-management',
+      },
       { id: 'calling', label: 'Calling', legacySection: 'call-settings' },
       { id: 'sms-testing', label: 'SMS Testing', legacySection: 'sms-testing' },
     ],
@@ -131,14 +173,17 @@
 
 export default function AdminDashboard({ user }: AdminDashboardProps) {
   const [activeCategory, setActiveCategory] = useState<AdminCategory>('users');
-  const [activeSubsection, setActiveSubsection] = useState<AdminSubsection>('users');
+  const [activeSubsection, setActiveSubsection] =
+    useState<AdminSubsection>('users');
   const [companies, setCompanies] = useState<Company[]>([]);
   const [selectedCompanyId, setSelectedCompanyId] = useState<string>('');
 
   // Helper function to get legacy section for renderSection compatibility
   const getCurrentLegacySection = (): AdminSection => {
     for (const category of ADMIN_CATEGORIES) {
-      const subsection = category.subsections.find(sub => sub.id === activeSubsection);
+      const subsection = category.subsections.find(
+        sub => sub.id === activeSubsection
+      );
       if (subsection?.legacySection) {
         return subsection.legacySection;
       }
@@ -214,7 +259,11 @@
       case 'template-library':
         return <TemplateLibraryManager />;
       case 'workflow-executions':
-        return selectedCompanyId ? <ExecutionManager companyId={selectedCompanyId} /> : <div>Loading...</div>;
+        return selectedCompanyId ? (
+          <ExecutionManager companyId={selectedCompanyId} />
+        ) : (
+          <div>Loading...</div>
+        );
       case 'sms-testing':
         return <SMSTestManager />;
       default:
@@ -231,7 +280,7 @@
 
       {/* Primary Navigation - Main Categories */}
       <nav className={styles.primaryNavigation}>
-        {ADMIN_CATEGORIES.map((category) => {
+        {ADMIN_CATEGORIES.map(category => {
           const IconComponent = category.icon;
           return (
             <button
@@ -250,12 +299,15 @@
 
       {/* Secondary Navigation - Subsections */}
       {(() => {
-        const currentCategory = ADMIN_CATEGORIES.find(cat => cat.id === activeCategory);
-        if (!currentCategory || currentCategory.subsections.length <= 1) return null;
-        
+        const currentCategory = ADMIN_CATEGORIES.find(
+          cat => cat.id === activeCategory
+        );
+        if (!currentCategory || currentCategory.subsections.length <= 1)
+          return null;
+
         return (
           <nav className={styles.secondaryNavigation}>
-            {currentCategory.subsections.map((subsection) => (
+            {currentCategory.subsections.map(subsection => (
               <button
                 key={subsection.id}
                 className={`${styles.secondaryNavButton} ${
@@ -277,7 +329,7 @@
           <select
             id="company-select"
             value={selectedCompanyId}
-            onChange={(e) => setSelectedCompanyId(e.target.value)}
+            onChange={e => setSelectedCompanyId(e.target.value)}
             className={styles.companySelect}
           >
             {companies.map(company => (
