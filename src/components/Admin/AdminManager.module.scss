.manager {
  h2 {
    font-size: 1.5rem;
    font-weight: 600;
    color: #1e293b;
    margin: 0 0 1.5rem 0;
  }
}

.header {
  display: flex;
  justify-content: space-between;
  align-items: center;
  margin-bottom: 1.5rem;
}

.createButton {
  background-color: #10b981;
  color: white;
  border: none;
  padding: 0.5rem 1rem;
  border-radius: 0.375rem;
  font-size: 0.875rem;
  font-weight: 500;
  cursor: pointer;
  transition: background-color 0.2s;

  &:hover:not(:disabled) {
    background-color: #059669;
  }

  &:disabled {
    opacity: 0.6;
    cursor: not-allowed;
  }
}

.error {
  background-color: #fee2e2;
  border: 1px solid #fecaca;
  color: #991b1b;
  padding: 0.75rem;
  border-radius: 0.375rem;
  margin-bottom: 1rem;
  display: flex;
  justify-content: space-between;
  align-items: center;
}

.dismissError {
  background: none;
  border: none;
  color: #991b1b;
  font-size: 1.25rem;
  cursor: pointer;
  padding: 0;
  margin-left: 0.5rem;
}

.modal {
  position: fixed;
  top: 0;
  left: 0;
  right: 0;
  bottom: 0;
  background-color: rgba(0, 0, 0, 0.5);
  display: flex;
  align-items: center;
  justify-content: center;
  z-index: 1000;
}

.modalContent {
  background: white;
  border-radius: 0.5rem;
  padding: 1.5rem;
  width: 100%;
  max-width: 500px;
  max-height: 80vh;
  overflow-y: auto;

  h3 {
    font-size: 1.25rem;
    font-weight: 600;
    color: #1e293b;
    margin: 0 0 1rem 0;
  }
}

.formGroup {
  margin-bottom: 1rem;

  label {
    display: block;
    font-size: 0.875rem;
    font-weight: 500;
    color: #374151;
    margin-bottom: 0.25rem;
  }

  input,
  textarea,
  select {
    width: 100%;
    padding: 0.5rem 0.75rem;
    border: 1px solid #d1d5db;
    border-radius: 0.375rem;
    font-size: 0.875rem;

    &:focus {
      outline: none;
      border-color: #3b82f6;
      box-shadow: 0 0 0 3px rgba(59, 130, 246, 0.1);
    }
  }

  textarea {
    resize: vertical;
    min-height: 80px;
  }
}

.formActions {
  display: flex;
  gap: 0.5rem;
  justify-content: flex-end;
  margin-top: 1.5rem;
}

.saveButton {
  background-color: #3b82f6;
  color: white;
  border: none;
  padding: 0.5rem 1rem;
  border-radius: 0.375rem;
  font-size: 0.875rem;
  font-weight: 500;
  cursor: pointer;
  transition: background-color 0.2s;

  &:hover:not(:disabled) {
    background-color: #2563eb;
  }

  &:disabled {
    opacity: 0.6;
    cursor: not-allowed;
  }
}

.cancelButton {
  background-color: #6b7280;
  color: white;
  border: none;
  padding: 0.5rem 1rem;
  border-radius: 0.375rem;
  font-size: 0.875rem;
  font-weight: 500;
  cursor: pointer;
  transition: background-color 0.2s;

  &:hover:not(:disabled) {
    background-color: #4b5563;
  }

  &:disabled {
    opacity: 0.6;
    cursor: not-allowed;
  }
}

.table {
  overflow-x: auto;

  table {
    width: 100%;
    border-collapse: collapse;

    th,
    td {
      text-align: left;
      padding: 0.75rem;
      border-bottom: 1px solid #e5e7eb;
    }

    th {
      background-color: #f9fafb;
      font-weight: 600;
      color: #374151;
      font-size: 0.875rem;
    }

    td {
      font-size: 0.875rem;
      color: #6b7280;

      &.pestIssueCell {
        max-width: 150px;
        white-space: nowrap;
        overflow: hidden;
        text-overflow: ellipsis;
      }
    }

    tr:hover {
      background-color: #f9fafb;
    }
  }
}

.actions {
  display: flex;
  gap: 0.5rem;
}

.manageButton {
  background-color: #2563eb;
  color: white;
  border: none;
  padding: 0.25rem 0.5rem;
  border-radius: 0.25rem;
  font-size: 0.75rem;
  cursor: pointer;
  transition: background-color 0.2s;
  margin-right: 0.5rem;

  &:hover {
    background-color: #1d4ed8;
  }
}

// Brand Manager Styles
.logoPreview {
  margin: 1rem 0;
  padding: 1rem;
  border: 1px solid #e5e7eb;
  border-radius: 0.5rem;
  background: #f9fafb;
  text-align: center;
}

.iconLogoPreview {
  margin: 1rem 0;
  padding: 1rem;
  border: 1px solid #e5e7eb;
  border-radius: 0.5rem;
  background: #f9fafb;
  text-align: center;
  display: inline-block;

  img {
    border: 1px solid #d1d5db;
    border-radius: 0.25rem;
    background: white;
    padding: 0.25rem;
  }
}

.sectionDescription {
  color: #6b7280;
  font-size: 0.875rem;
  margin: 0.5rem 0 1rem 0;
  font-style: italic;
}

.editButton {
  background-color: #f59e0b;
  color: white;
  border: none;
  padding: 0.25rem 0.5rem;
  border-radius: 0.25rem;
  font-size: 0.75rem;
  cursor: pointer;
  transition: background-color 0.2s;

  &:hover {
    background-color: #d97706;
  }
}

.deleteButton {
  background-color: #ef4444;
  color: white;
  border: none;
  padding: 0.25rem 0.5rem;
  border-radius: 0.25rem;
  font-size: 0.75rem;
  cursor: pointer;
  transition: background-color 0.2s;

  &:hover {
    background-color: #dc2626;
  }
}

.departmentButton {
  background-color: #8b5cf6;
  color: white;
  border: none;
  padding: 0.25rem 0.5rem;
  border-radius: 0.25rem;
  font-size: 0.75rem;
  cursor: pointer;
  transition: background-color 0.2s;

  &:hover {
    background-color: #7c3aed;
  }
}

// Department-related styles
.noDepartments {
  color: #9ca3af;
  font-style: italic;
  font-size: 0.75rem;
}

.loading {
  color: #6b7280;
  font-size: 0.75rem;
}

.modalHeader {
  margin-bottom: 1rem;
  padding-bottom: 1rem;
  border-bottom: 1px solid #e5e7eb;

  p {
    margin: 0.25rem 0;
    font-size: 0.875rem;
  }
}

.departmentSelection {
  margin: 1rem 0;
}

.fieldHelp {
  color: #6b7280;
  font-size: 0.75rem;
  margin-top: 0.25rem;
  display: block;
  line-height: 1.3;
}

.checkboxList {
  max-height: 200px;
  overflow-y: auto;
  border: 1px solid #d1d5db;
  border-radius: 0.375rem;
  padding: 0.5rem;

  label {
    display: flex;
    align-items: center;
    padding: 0.25rem;
    margin-bottom: 0;

    input[type='checkbox'] {
      width: auto;
      margin-right: 0.5rem;
    }
  }
}

.roleTag {
  padding: 0.25rem 0.5rem;
  border-radius: 0.25rem;
  font-size: 0.75rem;
  font-weight: 500;
  text-transform: capitalize;

  &.member {
    background-color: #e5e7eb;
    color: #374151;
  }

  &.admin {
    background-color: #fef3c7;
    color: #d97706;
  }

  &.owner {
    background-color: #ddd6fe;
    color: #7c3aed;
  }

  &.manager {
    background-color: #d1fae5;
    color: #059669;
  }
}

// Upload info styles
.uploadInfo {
  margin-bottom: 10px;
  padding: 8px 12px;
  background-color: #f0f9ff;
  border: 1px solid #bae6fd;
  border-radius: 4px;

  small {
    color: #0369a1;
    font-size: 12px;
  }

  code {
    background-color: #e0f2fe;
    padding: 2px 4px;
    border-radius: 3px;
    font-family: 'Monaco', 'Consolas', monospace;
    font-size: 11px;
  }
}

// Photography upload styles
.photographyUpload {
  margin-top: 20px;

  h5 {
    font-size: 16px;
    font-weight: 600;
    color: #2c3e50;
    margin-bottom: 10px;
  }
}

.photographyGrid {
  display: grid;
  grid-template-columns: repeat(auto-fill, minmax(200px, 1fr));
  gap: 15px;
  margin-top: 15px;
}

.photographyImageItem {
  position: relative;
  border-radius: 8px;
  overflow: hidden;
  box-shadow: 0 2px 8px rgba(0, 0, 0, 0.1);
}

.photographyPreview {
  width: 100%;
  height: 150px;
  object-fit: contain;
  display: block;
  background-color: #f8f9fa;
}

.removeImageButton {
  position: absolute;
  top: 8px;
  right: 8px;
  background-color: rgba(220, 38, 38, 0.9);
  color: white;
  border: none;
  border-radius: 4px;
  padding: 4px 8px;
  font-size: 12px;
  cursor: pointer;
  transition: background-color 0.2s;

  &:hover {
    background-color: rgba(220, 38, 38, 1);
  }
}

// Call-specific styles
.status {
  padding: 0.25rem 0.5rem;
  border-radius: 0.25rem;
  font-size: 0.75rem;
  font-weight: 500;
  color: white;
  text-transform: capitalize;
}

.sentiment {
  font-weight: 500;
  font-size: 0.875rem;
  text-transform: capitalize;
}

.subText {
  font-size: 0.75rem;
  color: #9ca3af;
  margin-top: 0.25rem;
}

.actionButton {
  background-color: #3b82f6;
  color: white;
  border: none;
  padding: 0.25rem 0.5rem;
  border-radius: 0.25rem;
  font-size: 0.75rem;
  cursor: pointer;
  transition: background-color 0.2s;

  &:hover {
    background-color: #2563eb;
  }
}

.modalHeader {
  display: flex;
  justify-content: space-between;
  align-items: center;
  margin-bottom: 1rem;
}

.closeButton {
  background: none;
  border: none;
  font-size: 1.5rem;
  color: #6b7280;
  cursor: pointer;
  padding: 0;

  &:hover {
    color: #374151;
  }
}

.modalBody {
  max-height: 70vh;
  overflow-y: auto;
}

.detailGrid {
  display: grid;
  gap: 1rem;

  .detailItem {
    strong {
      color: #374151;
      font-weight: 600;
      margin-right: 0.5rem;
    }

    ul {
      margin: 0.5rem 0 0 1rem;
      padding: 0;

      li {
        color: #6b7280;
        margin-bottom: 0.25rem;
      }
    }
  }
}

.loading {
  display: flex;
  justify-content: center;
  align-items: center;
  padding: 2rem;
  color: #6b7280;
  font-size: 1rem;
}

.adminManager {
  padding: 1.5rem;
  max-width: 95vw;
  margin: 0 auto;

  h2 {
    font-size: 1.5rem;
    font-weight: 600;
    color: #1e293b;
    margin: 0 0 0.5rem 0;
  }

  p {
    color: #6b7280;
    font-size: 0.875rem;
    margin: 0 0 1.5rem 0;
  }

  // Mobile responsive padding
  @media (max-width: 768px) {
    padding: 1rem;
  }
}

// Call Recording and Transcript Styles
.recordingSection,
.transcriptSection {
  margin-top: 1.5rem;
  padding-top: 1rem;
  border-top: 1px solid #e5e7eb;

  h4 {
    margin: 0 0 0.75rem 0;
    font-size: 1rem;
    font-weight: 600;
    color: #374151;
  }
}

.modalAudioPlayer {
  margin-top: 0.5rem;
}

.transcriptContent {
  background: #f9fafb;
  border: 1px solid #e5e7eb;
  border-radius: 6px;
  padding: 1rem;
  font-size: 0.875rem;
  line-height: 1.6;
  color: #374151;
  white-space: pre-wrap;
  max-height: 300px;
  overflow-y: auto;
  font-family:
    system-ui,
    -apple-system,
    sans-serif;
}

// Tab Navigation Styles
.tabNavigation {
  display: flex;
  gap: 0.5rem;
  margin-bottom: 1.5rem;
  border-bottom: 1px solid #e5e7eb;
}

.tabButton {
  padding: 0.75rem 1rem;
  background: none;
  border: none;
  border-bottom: 2px solid transparent;
  font-size: 0.875rem;
  font-weight: 500;
  color: #6b7280;
  cursor: pointer;
  transition: all 0.2s;

  &:hover {
    color: #374151;
  }

  &.active {
    color: #3b82f6;
    border-bottom-color: #3b82f6;
  }
}

// Company Selector Styles
.companySelector {
  margin-bottom: 1.5rem;
  display: flex;
  align-items: center;
  gap: 0.75rem;
}

.selectorLabel {
  font-size: 0.875rem;
  font-weight: 500;
  color: #374151;
  white-space: nowrap;
}

.companySelect {
  padding: 0.5rem 0.75rem;
  border: 1px solid #d1d5db;
  border-radius: 0.375rem;
  font-size: 0.875rem;
  background: white;
  min-width: 200px;

  &:focus {
    outline: none;
    border-color: #3b82f6;
    box-shadow: 0 0 0 3px rgba(59, 130, 246, 0.1);
  }
}

// Tab Content Styles
.tabContent {
  min-height: 400px;
  overflow: hidden;
  display: flex;
  flex-direction: column;
}

.agentsTab {
  display: flex;
  flex-direction: column;
  height: 100%;
  overflow: hidden;
}

.noSelection {
  text-align: center;
  padding: 3rem 1rem;
  color: #6b7280;
  font-size: 0.875rem;
}

.recordsHeader {
  display: flex;
  justify-content: space-between;
  align-items: center;
  margin-bottom: 1rem;

  h3 {
    font-size: 1.25rem;
    font-weight: 600;
    color: #1e293b;
    margin: 0;
  }

  p {
    color: #6b7280;
    font-size: 0.875rem;
    margin: 0;
  }
}

// Settings Form Styles
.settingsForm {
  max-width: 800px;
}

.settingGroup {
  margin-bottom: 2rem;
  padding: 1.5rem;
  border: 1px solid #e5e7eb;
  border-radius: 0.5rem;
  background: #fafafa;
}

.groupTitle {
  font-size: 1.125rem;
  font-weight: 600;
  color: #1e293b;
  margin: 0 0 0.5rem 0;
}

.groupDescription {
  color: #6b7280;
  font-size: 0.875rem;
  margin: 0 0 1.5rem 0;
}

.setting {
  display: flex;
  justify-content: space-between;
  align-items: flex-start;
  gap: 1rem;
  margin-bottom: 1.5rem;

  &:last-child {
    margin-bottom: 0;
  }
}

.settingInfo {
  flex: 1;
}

.settingLabel {
  font-size: 0.875rem;
  font-weight: 500;
  color: #374151;
  margin-bottom: 0.25rem;
  display: block;
}

.settingDescription {
  font-size: 0.8125rem;
  color: #6b7280;
  margin: 0;
}

.settingControl {
  flex-shrink: 0;
  min-width: 200px;
}

.textInput {
  width: 100%;
  padding: 0.5rem 0.75rem;
  border: 1px solid #d1d5db;
  border-radius: 0.375rem;
  font-size: 0.875rem;

  &:focus {
    outline: none;
    border-color: #3b82f6;
    box-shadow: 0 0 0 3px rgba(59, 130, 246, 0.1);
  }
}

.toggle {
  position: relative;
  display: inline-block;
  width: 44px;
  height: 24px;

  input {
    opacity: 0;
    width: 0;
    height: 0;

    &:checked + .toggleSlider {
      background-color: #3b82f6;

      &::before {
        transform: translateX(20px);
      }
    }
  }
}

.toggleSlider {
  position: absolute;
  cursor: pointer;
  top: 0;
  left: 0;
  right: 0;
  bottom: 0;
  background-color: #d1d5db;
  transition: 0.2s;
  border-radius: 24px;

  &::before {
    position: absolute;
    content: '';
    height: 18px;
    width: 18px;
    left: 3px;
    bottom: 3px;
    background-color: white;
    transition: 0.2s;
    border-radius: 50%;
  }
}

.actions {
  display: flex;
  justify-content: flex-end;
  margin-top: 2rem;
  padding-top: 1rem;
  border-top: 1px solid #e5e7eb;
}

.message {
  display: flex;
  align-items: center;
  gap: 0.5rem;
  padding: 0.75rem;
  border-radius: 0.375rem;
  margin-bottom: 1rem;
  font-size: 0.875rem;

  &.success {
    background-color: #d1fae5;
    border: 1px solid #a7f3d0;
    color: #065f46;
  }

  &.error {
    background-color: #fee2e2;
    border: 1px solid #fecaca;
    color: #991b1b;
  }
}

// Input with icon styles
.inputWithIcon {
  position: relative;
  display: flex;
  align-items: center;

  .textInput {
    padding-right: 2.5rem;
  }
}

.toggleVisibilityButton {
  position: absolute;
  right: 0.5rem;
  background: none;
  border: none;
  color: #6b7280;
  cursor: pointer;
  padding: 0.25rem;
  border-radius: 0.25rem;
  transition: color 0.2s;

  &:hover {
    color: #374151;
  }

  &:focus {
    outline: none;
    color: #3b82f6;
  }
}

// Collapsible header styles
.collapsibleHeader {
  display: flex;
  justify-content: space-between;
  align-items: center;
  cursor: pointer;
  margin-bottom: 0.5rem;
  transition: color 0.2s;

  &:hover {
    color: #3b82f6;
  }

  h3 {
    margin: 0;
  }
}

.disabledDescription {
  color: #ef4444 !important;
  font-style: italic;
}

.disabledSection {
  opacity: 0.6;
  pointer-events: none;
  background: #f9fafb !important;
}

// Business Hours Styles
.businessHoursDay {
  margin-bottom: 1rem;
  padding: 0.75rem;
  border: 1px solid #e5e7eb;
  border-radius: 0.375rem;
  background: white;

  &:last-child {
    margin-bottom: 0;
  }
}

.dayHeader {
  display: flex;
  justify-content: space-between;
  align-items: center;
  margin-bottom: 0.75rem;
}

.dayName {
  font-size: 0.875rem;
  font-weight: 500;
  color: #374151;
}

.timeSettings {
  display: flex;
  gap: 1rem;
  align-items: flex-end;
}

.timeInputGroup {
  flex: 1;
  min-width: 0;

  label {
    font-size: 0.75rem;
    font-weight: 500;
    color: #6b7280;
    margin-bottom: 0.25rem;
    display: block;
  }

  input[type='time'] {
    width: 100%;
    padding: 0.375rem 0.5rem;
    border: 1px solid #d1d5db;
    border-radius: 0.25rem;
    font-size: 0.8125rem;

    &:focus {
      outline: none;
      border-color: #3b82f6;
      box-shadow: 0 0 0 2px rgba(59, 130, 246, 0.1);
    }
  }
}

// Responsive design updates
@media (max-width: 768px) {
  .recordsHeader {
    flex-direction: column;
    align-items: center;
  }
  .photographyGrid {
    grid-template-columns: repeat(auto-fill, minmax(150px, 1fr));
    gap: 10px;
  }

  .photographyPreview {
    height: 120px;
  }

  .setting {
    flex-direction: column;
    align-items: stretch;
    gap: 0.5rem;
  }

  .settingControl {
    min-width: auto;
  }

  .companySelector {
    flex-direction: column;
    align-items: stretch;
    gap: 0.5rem;
  }

  .companySelect {
    min-width: auto;
  }

  .tabNavigation {
    flex-wrap: wrap;
  }

  .timeSettings {
    flex-direction: column;
    gap: 0.5rem;
  }

  .businessHoursDay {
    padding: 0.5rem;
  }
}

// Analytics-specific styles
.adminSection {
  padding: 1rem;
}

.sectionHeader {
  margin-bottom: 2rem;

  h2 {
    font-size: 1.875rem;
    font-weight: 700;
    color: #111827;
    margin: 0 0 0.5rem 0;
  }

  p {
    color: #6b7280;
    font-size: 1rem;
    margin: 0;
  }
}

.filtersContainer {
  display: flex;
  gap: 1rem;
  align-items: flex-end;
  margin-bottom: 2rem;
  padding: 1rem;
  background: #f9fafb;
  border-radius: 0.5rem;
  border: 1px solid #e5e7eb;
}

.filterGroup {
  display: flex;
  flex-direction: column;
  gap: 0.25rem;

  label {
    font-size: 0.875rem;
    font-weight: 500;
    color: #374151;
  }

  select {
    padding: 0.5rem 0.75rem;
    border: 1px solid #d1d5db;
    border-radius: 0.375rem;
    font-size: 0.875rem;
    background: white;
    min-width: 150px;

    &:focus {
      outline: none;
      border-color: #3b82f6;
      box-shadow: 0 0 0 3px rgba(59, 130, 246, 0.1);
    }
  }
}

.refreshButton {
  background-color: #6b7280;
  color: white;
  border: none;
  padding: 0.5rem 1rem;
  border-radius: 0.375rem;
  font-size: 0.875rem;
  font-weight: 500;
  cursor: pointer;
  transition: background-color 0.2s;

  &:hover {
    background-color: #374151;
  }
}

.statsGrid {
  display: grid;
  grid-template-columns: repeat(auto-fit, minmax(200px, 1fr));
  gap: 1rem;
  margin-bottom: 2rem;
}

.statCard {
  background: white;
  padding: 1.5rem;
  border-radius: 0.5rem;
  border: 1px solid #e5e7eb;
  box-shadow: 0 1px 3px 0 rgba(0, 0, 0, 0.1);

  h3 {
    font-size: 0.875rem;
    font-weight: 500;
    color: #6b7280;
    margin: 0 0 0.5rem 0;
    text-transform: uppercase;
    letter-spacing: 0.05em;
  }
}

.statValue {
  font-size: 2rem;
  font-weight: 700;
  color: #111827;
  line-height: 1;
}

.tableContainer {
  background: white;
  border-radius: 0.5rem;
  border: 1px solid #e5e7eb;
  overflow: hidden;
  box-shadow: 0 1px 3px 0 rgba(0, 0, 0, 0.1);
}

.table {
  width: 100%;
  border-collapse: collapse;

  th {
    background: #f9fafb;
    padding: 0.75rem 1rem;
    text-align: left;
    font-size: 0.875rem;
    font-weight: 600;
    color: #374151;
    border-bottom: 1px solid #e5e7eb;
  }

  td {
    padding: 0.75rem 1rem;
    font-size: 0.875rem;
    color: #111827;
    border-bottom: 1px solid #f3f4f6;
  }

  tr:hover {
    background: #f9fafb;
  }
}

.badge {
  display: inline-block;
  padding: 0.25rem 0.5rem;
  border-radius: 0.375rem;
  font-size: 0.75rem;
  font-weight: 500;
  text-transform: uppercase;

  &.success {
    background: #d1fae5;
    color: #065f46;
  }

  &.warning {
    background: #fef3c7;
    color: #92400e;
  }

  &.danger {
    background: #fee2e2;
    color: #991b1b;
  }
}

.actionButtons {
  display: flex;
  gap: 0.5rem;
}

.viewButton,
.deleteButton {
  padding: 0.25rem 0.5rem;
  border: none;
  border-radius: 0.25rem;
  cursor: pointer;
  font-size: 0.875rem;
  transition: background-color 0.2s;
}

.viewButton {
  background: #e0e7ff;
  color: #3730a3;

  &:hover {
    background: #c7d2fe;
  }
}

.deleteButton {
  background: #fee2e2;
  color: #991b1b;

  &:hover {
    background: #fecaca;
  }
}

.pagination {
  display: flex;
  justify-content: center;
  align-items: center;
  gap: 1rem;
  margin-top: 2rem;
  padding: 1rem;

  .paginationButton {
    display: flex;
    align-items: center;
    gap: 0.5rem;
    padding: 0.5rem 1rem;
    border: 1px solid #d1d5db;
    background: white;
    border-radius: 0.375rem;
    cursor: pointer;
    font-size: 0.875rem;

    &:hover:not(:disabled) {
      background: #f3f4f6;
    }

    &:disabled {
      opacity: 0.5;
      cursor: not-allowed;
    }
  }

  .pageInfo {
    display: flex;
    flex-direction: column;
    align-items: center;
    gap: 0.25rem;

    .totalRecords {
      font-size: 0.75rem;
      color: #9ca3af;
    }
  }

  span {
    font-size: 0.875rem;
    color: #6b7280;
  }
}

.callDirection {
  display: inline-block;
  padding: 0.25rem 0.5rem;
  border-radius: 0.25rem;
  font-size: 0.75rem;
  font-weight: 500;
  text-transform: uppercase;
  letter-spacing: 0.05em;
}

.modal {
  position: fixed;
  top: 0;
  left: 0;
  right: 0;
  bottom: 0;
  background: rgba(0, 0, 0, 0.5);
  display: flex;
  align-items: center;
  justify-content: center;
  z-index: 1000;
  padding: 1rem;
}

.modalContent {
  background: white;
  border-radius: 0.5rem;
  max-width: 800px;
  width: 100%;
  max-height: 90vh;
  overflow-y: auto;
  box-shadow:
    0 20px 25px -5px rgba(0, 0, 0, 0.1),
    0 10px 10px -5px rgba(0, 0, 0, 0.04);
}

.modalHeader {
  display: flex;
  justify-content: space-between;
  align-items: center;
  padding: 1.5rem;
  border-bottom: 1px solid #e5e7eb;

  h3 {
    font-size: 1.25rem;
    font-weight: 600;
    color: #111827;
    margin: 0;
  }
}

.closeButton {
  background: none;
  border: none;
  font-size: 1.5rem;
  cursor: pointer;
  color: #6b7280;

  &:hover {
    color: #374151;
  }
}

.modalBody {
  padding: 1.5rem;
}

.detailsGrid {
  display: grid;
  grid-template-columns: repeat(auto-fit, minmax(300px, 1fr));
  gap: 2rem;
}

.detailSection {
  h4 {
    font-size: 1rem;
    font-weight: 600;
    color: #111827;
    margin: 0 0 1rem 0;
    padding-bottom: 0.5rem;
    border-bottom: 2px solid #e5e7eb;
  }

  p {
    margin: 0.5rem 0;
    font-size: 0.875rem;

    strong {
      font-weight: 600;
      color: #374151;
    }
  }

  ul {
    margin: 0.5rem 0;
    padding-left: 1rem;

    li {
      font-size: 0.875rem;
      margin: 0.25rem 0;
    }
  }
}

.noData {
  color: #9ca3af;
  font-style: italic;
  font-size: 0.875rem;
}

.loading {
  text-align: center;
  padding: 3rem;
  color: #6b7280;
  font-size: 1rem;
}

// Analytics specific styles
.analyticsOverview {
  .chartSection {
    background: white;
    padding: 1.5rem;
    border-radius: 0.5rem;
    border: 1px solid #e5e7eb;
    margin-bottom: 2rem;

    h3 {
      font-size: 1.125rem;
      font-weight: 600;
      color: #111827;
      margin: 0 0 1rem 0;
    }
  }

  .sourceGrid {
    display: grid;
    grid-template-columns: repeat(auto-fill, minmax(150px, 1fr));
    gap: 1rem;
  }

  .sourceCard {
    text-align: center;
    padding: 1rem;
    background: #f9fafb;
    border-radius: 0.375rem;
    border: 1px solid #e5e7eb;
  }

  .sourceName {
    font-size: 0.875rem;
    font-weight: 500;
    color: #374151;
    margin-bottom: 0.5rem;
  }

  .sourceCount {
    font-size: 1.5rem;
    font-weight: 700;
    color: #111827;
  }

  .sourcePercentage {
    font-size: 0.75rem;
    color: #6b7280;
    margin-top: 0.25rem;
  }
}

.qualitySection {
  background: white;
  padding: 1.5rem;
  border-radius: 0.5rem;
  border: 1px solid #e5e7eb;

  h3 {
    font-size: 1.125rem;
    font-weight: 600;
    color: #111827;
    margin: 0 0 1rem 0;
  }
}

.qualityGrid {
  display: grid;
  gap: 1rem;
}

.qualityMetric {
  display: flex;
  align-items: center;
  gap: 1rem;
}

.qualityLabel {
  min-width: 150px;
  font-size: 0.875rem;
  font-weight: 500;
  color: #374151;
}

.qualityBar {
  flex: 1;
  height: 8px;
  background: #e5e7eb;
  border-radius: 4px;
  overflow: hidden;
}

.qualityFill {
  height: 100%;
  background: #3b82f6;
  transition: width 0.3s ease;
}

.qualityValue {
  min-width: 50px;
  text-align: right;
  font-size: 0.875rem;
  font-weight: 600;
  color: #111827;
}

.funnelContainer {
  display: flex;
  justify-content: space-between;
  align-items: stretch;
  margin-bottom: 2rem;
  background: white;
  padding: 2rem;
  border-radius: 0.5rem;
  border: 1px solid #e5e7eb;
}

.funnelStage {
  flex: 1;
  text-align: center;
  padding: 1rem;
  background: #f9fafb;
  margin: 0 0.25rem;
  border-radius: 0.375rem;
  border: 1px solid #e5e7eb;
  position: relative;

  &:not(:last-child)::after {
    content: '→';
    position: absolute;
    right: -15px;
    top: 50%;
    transform: translateY(-50%);
    font-size: 1.5rem;
    color: #6b7280;
    z-index: 1;
  }
}

.stageName {
  font-size: 0.875rem;
  font-weight: 600;
  color: #374151;
  margin-bottom: 0.5rem;
}

.stageCount {
  font-size: 1.5rem;
  font-weight: 700;
  color: #111827;
  margin-bottom: 0.25rem;
}

.stagePercentage {
  font-size: 0.875rem;
  color: #6b7280;
}

.dropoffRate {
  font-size: 0.75rem;
  color: #dc2626;
  margin-top: 0.25rem;
}

.funnelMetrics {
  display: grid;
  grid-template-columns: repeat(auto-fit, minmax(200px, 1fr));
  gap: 1rem;
  background: white;
  padding: 1.5rem;
  border-radius: 0.5rem;
  border: 1px solid #e5e7eb;
}

.funnelMetric {
  text-align: center;

  span {
    display: block;
    font-size: 0.875rem;
    color: #6b7280;
    margin-bottom: 0.5rem;
  }

  strong {
    font-size: 1.25rem;
    font-weight: 700;
    color: #111827;
  }
}

.performanceGrid {
  display: grid;
  grid-template-columns: repeat(auto-fill, minmax(300px, 1fr));
  gap: 1rem;
}

.performanceCard {
  background: white;
  padding: 1.5rem;
  border-radius: 0.5rem;
  border: 1px solid #e5e7eb;

  h4 {
    font-size: 1rem;
    font-weight: 600;
    color: #111827;
    margin: 0 0 1rem 0;
    padding-bottom: 0.5rem;
    border-bottom: 2px solid #e5e7eb;
  }
}

.performanceMetrics {
  display: grid;
  gap: 0.5rem;
}

.performanceMetric {
  display: flex;
  justify-content: space-between;
  align-items: center;
  font-size: 0.875rem;

  span {
    color: #6b7280;
  }

  strong {
    color: #111827;
    font-weight: 600;
  }
}

.trendsGrid {
  display: grid;
  grid-template-columns: repeat(auto-fit, minmax(200px, 1fr));
  gap: 1rem;
  margin-bottom: 2rem;
  background: white;
  padding: 1.5rem;
  border-radius: 0.5rem;
  border: 1px solid #e5e7eb;
}

.trendMetric {
  text-align: center;

  span {
    display: block;
    font-size: 0.875rem;
    color: #6b7280;
    margin-bottom: 0.5rem;
  }

  strong {
    font-size: 1.25rem;
    font-weight: 700;
    color: #111827;
  }
}

.trendsTable {
  background: white;
  padding: 1.5rem;
  border-radius: 0.5rem;
  border: 1px solid #e5e7eb;

  h4 {
    font-size: 1rem;
    font-weight: 600;
    color: #111827;
    margin: 0 0 1rem 0;
  }
}

// Form Analytics Styles
.formOverview {
  .stepCompletionSection {
    margin: 2rem 0;

    .stepGrid {
      display: grid;
      grid-template-columns: repeat(auto-fit, minmax(200px, 1fr));
      gap: 1rem;
    }

    .stepCard {
      background: white;
      padding: 1.5rem;
      border-radius: 0.5rem;
      border: 1px solid #e5e7eb;

      .stepName {
        font-weight: 600;
        margin-bottom: 1rem;
        color: #111827;
      }

      .stepStats {
        display: flex;
        justify-content: space-between;
        align-items: center;
        margin-bottom: 0.5rem;
      }

      .stepCount {
        font-size: 0.875rem;
        color: #6b7280;
      }

      .stepPercentage {
        font-weight: 600;
        color: #059669;
      }

      .progressBar {
        height: 8px;
        background: #f3f4f6;
        border-radius: 4px;
        overflow: hidden;
      }

      .progressFill {
        height: 100%;
        background: linear-gradient(90deg, #10b981, #059669);
        transition: width 0.3s ease;
      }
    }
  }

  .serviceAreaSection {
    margin: 2rem 0;

    .serviceAreaGrid {
      display: grid;
      grid-template-columns: repeat(2, 1fr);
      gap: 1rem;
    }

    .serviceAreaCard {
      background: white;
      padding: 1.5rem;
      border-radius: 0.5rem;
      border: 1px solid #e5e7eb;
      text-align: center;

      .serviceAreaLabel {
        font-size: 0.875rem;
        color: #6b7280;
        margin-bottom: 0.5rem;
      }

      .serviceAreaValue {
        font-size: 2rem;
        font-weight: 700;
        color: #111827;
        margin-bottom: 0.25rem;
      }

      .serviceAreaPercentage {
        font-size: 0.875rem;
        font-weight: 600;
        color: #059669;
      }
    }
  }

  .timeDistributionSection {
    margin: 2rem 0;

    .timeDistributionGrid {
      display: grid;
      grid-template-columns: repeat(auto-fit, minmax(150px, 1fr));
      gap: 1rem;
    }

    .timeDistributionItem {
      background: white;
      padding: 1rem;
      border-radius: 0.5rem;
      border: 1px solid #e5e7eb;

      .timeRange {
        font-size: 0.875rem;
        font-weight: 600;
        color: #111827;
        margin-bottom: 0.5rem;
      }

      .timeCount {
        font-size: 0.75rem;
        color: #6b7280;
        margin-bottom: 0.5rem;
      }

      .timeBar {
        height: 4px;
        background: #f3f4f6;
        border-radius: 2px;
        overflow: hidden;
      }

      .timeBarFill {
        height: 100%;
        background: #3b82f6;
        transition: width 0.3s ease;
      }
    }
  }
}

.stepAnalysisSection {
  .funnelContainer {
    display: flex;
    flex-direction: column;
    gap: 0.5rem;
    margin: 2rem 0;
  }
}

.abandonmentSection {
  .abandonmentOverview {
    display: flex;
    gap: 2rem;
    margin-bottom: 2rem;

    .abandonmentStat {
      display: flex;
      gap: 0.5rem;
      align-items: center;

      span {
        color: #6b7280;
      }

      strong {
        color: #111827;
      }
    }
  }

  .abandonmentReasonsContainer {
    margin: 2rem 0;

    .reasonsList {
      display: flex;
      flex-direction: column;
      gap: 1rem;
    }

    .reasonItem {
      background: white;
      padding: 1rem;
      border-radius: 0.5rem;
      border: 1px solid #e5e7eb;

      .reasonName {
        font-weight: 600;
        margin-bottom: 0.5rem;
        color: #111827;
      }

      .reasonCount {
        font-size: 0.875rem;
        color: #6b7280;
        margin-bottom: 0.5rem;
      }

      .reasonBar {
        height: 6px;
        background: #f3f4f6;
        border-radius: 3px;
        overflow: hidden;
      }

      .reasonBarFill {
        height: 100%;
        background: #dc2626;
        transition: width 0.3s ease;
      }
    }
  }

  .abandonmentByStepContainer {
    margin: 2rem 0;

    .stepAbandonmentGrid {
      display: grid;
      grid-template-columns: repeat(auto-fit, minmax(150px, 1fr));
      gap: 1rem;
    }

    .stepAbandonmentCard {
      background: white;
      padding: 1rem;
      border-radius: 0.5rem;
      border: 1px solid #e5e7eb;
      text-align: center;

      .stepAbandonmentStep {
        font-size: 0.875rem;
        font-weight: 600;
        color: #111827;
        margin-bottom: 0.5rem;
      }

      .stepAbandonmentCount {
        font-size: 1.5rem;
        font-weight: 700;
        color: #dc2626;
      }
    }
  }

  .abandonmentByTimeContainer {
    margin: 2rem 0;

    .timeAbandonmentGrid {
      display: grid;
      grid-template-columns: repeat(auto-fit, minmax(150px, 1fr));
      gap: 1rem;
    }

    .timeAbandonmentItem {
      background: white;
      padding: 1rem;
      border-radius: 0.5rem;
      border: 1px solid #e5e7eb;
      text-align: center;

      .timeAbandonmentRange {
        font-size: 0.875rem;
        font-weight: 600;
        color: #111827;
        margin-bottom: 0.5rem;
      }

      .timeAbandonmentCount {
        font-size: 1.25rem;
        font-weight: 700;
        color: #f59e0b;
      }
    }
  }
}

.completionTimesSection {
  .timeStatsGrid {
    display: grid;
    grid-template-columns: repeat(3, 1fr);
    gap: 1rem;
    margin-bottom: 2rem;
  }

  .timeStat {
    background: white;
    padding: 1.5rem;
    border-radius: 0.5rem;
    border: 1px solid #e5e7eb;
    text-align: center;

    h4 {
      font-size: 0.875rem;
      color: #6b7280;
      margin-bottom: 0.5rem;
    }

    .timeValue {
      font-size: 2rem;
      font-weight: 700;
      color: #111827;
    }
  }

  .stepTimeContainer {
    margin: 2rem 0;
  }
}

.fieldAnalysisSection {
  .fieldCompletionContainer {
    margin: 2rem 0;

    .fieldCompletionGrid {
      display: grid;
      grid-template-columns: repeat(auto-fit, minmax(200px, 1fr));
      gap: 1rem;
    }

    .fieldCompletionCard {
      background: white;
      padding: 1.5rem;
      border-radius: 0.5rem;
      border: 1px solid #e5e7eb;
      text-align: center;

      .fieldName {
        font-size: 0.875rem;
        font-weight: 600;
        color: #111827;
        margin-bottom: 1rem;
      }

      .fieldCompletionRate {
        font-size: 1.5rem;
        font-weight: 700;
        color: #059669;
        margin-bottom: 0.5rem;
      }

      .fieldAvgLength {
        font-size: 0.75rem;
        color: #6b7280;
      }
    }
  }

  .pestIssueContainer {
    margin: 2rem 0;

    .pestIssueList {
      display: grid;
      grid-template-columns: repeat(auto-fit, minmax(250px, 1fr));
      gap: 1rem;
    }

    .pestIssueItem {
      background: white;
      padding: 1rem;
      border-radius: 0.5rem;
      border: 1px solid #e5e7eb;
      display: flex;
      justify-content: space-between;
      align-items: center;

      .pestIssueName {
        font-weight: 600;
        color: #111827;
      }

      .pestIssueCount {
        font-size: 0.875rem;
        color: #6b7280;
      }
    }
  }

  .homeSizeContainer {
    margin: 2rem 0;

    .homeSizeGrid {
      display: grid;
      grid-template-columns: repeat(auto-fit, minmax(150px, 1fr));
      gap: 1rem;
    }

    .homeSizeItem {
      background: white;
      padding: 1rem;
      border-radius: 0.5rem;
      border: 1px solid #e5e7eb;
      text-align: center;

      .homeSizeRange {
        font-size: 0.875rem;
        font-weight: 600;
        color: #111827;
        margin-bottom: 0.5rem;
      }

      .homeSizeCount {
        font-size: 1.25rem;
        font-weight: 700;
        color: #3b82f6;
      }
    }
  }
}

.progressiveFormsSection {
  .progressiveComparison {
    display: grid;
    grid-template-columns: repeat(2, 1fr);
    gap: 2rem;
    margin-bottom: 2rem;
  }

  .formTypeCard {
    background: white;
    padding: 2rem;
    border-radius: 0.5rem;
    border: 1px solid #e5e7eb;

    h4 {
      font-size: 1.125rem;
      font-weight: 600;
      color: #111827;
      margin-bottom: 1.5rem;
      text-align: center;
    }

    .formTypeStats {
      display: flex;
      flex-direction: column;
      gap: 1rem;
    }

    .formTypeStat {
      display: flex;
      justify-content: space-between;
      align-items: center;

      span {
        color: #6b7280;
      }

      strong {
        color: #111827;
      }
    }
  }

  .progressiveImpact {
    display: flex;
    justify-content: center;
    gap: 3rem;

    .impactMetric {
      text-align: center;

      span {
        display: block;
        font-size: 0.875rem;
        color: #6b7280;
        margin-bottom: 0.5rem;
      }

      strong {
        font-size: 1.5rem;
        font-weight: 700;

        &.positive {
          color: #059669;
        }

        &.negative {
          color: #dc2626;
        }
      }
    }
  }
}

// Call actions styles
.callActions {
  display: flex;
  gap: 0.5rem;
  align-items: center;
}

.callDeleteButton {
  background-color: #ef4444;
  color: white;
  border: none;
  padding: 0.25rem 0.5rem;
  border-radius: 0.25rem;
  font-size: 0.75rem;
  cursor: pointer;
  transition: background-color 0.2s;
  display: flex;
  align-items: center;
  justify-content: center;

  &:hover {
    background-color: #dc2626;
  }
}

// Modal actions styles
.modalActions {
  display: flex;
  gap: 0.75rem;
  justify-content: flex-end;
  padding-top: 1rem;
  border-top: 1px solid #e5e7eb;
}

.confirmDeleteButton {
  background-color: #ef4444;
  color: white;
  border: none;
  padding: 0.5rem 1rem;
  border-radius: 0.375rem;
  font-size: 0.875rem;
  font-weight: 500;
  cursor: pointer;
  transition: background-color 0.2s;

  &:hover:not(:disabled) {
    background-color: #dc2626;
  }

  &:disabled {
    opacity: 0.6;
    cursor: not-allowed;
  }
}

.callInfo {
  margin: 1rem 0;
  padding: 0.75rem;
  background: #f9fafb;
  border-radius: 0.375rem;
  border: 1px solid #e5e7eb;
  font-size: 0.875rem;
  color: #374151;
  line-height: 1.5;

  strong {
    color: #111827;
  }
}

// Test Calling Styles
.testCallSection {
  .header {
    margin-bottom: 2rem;

    h3 {
      font-size: 1.25rem;
      font-weight: 600;
      color: #1e293b;
      margin: 0 0 0.5rem 0;
    }

    p {
      color: #64748b;
      margin: 0;
      font-size: 0.875rem;
    }
  }
}

.testCallButton {
  background-color: #3b82f6;
  color: white;
  border: none;
  padding: 0.75rem 1.5rem;
  border-radius: 0.375rem;
  font-size: 0.875rem;
  font-weight: 500;
  cursor: pointer;
  transition: background-color 0.2s;
  display: flex;
  align-items: center;
  gap: 0.5rem;

  &:hover:not(:disabled) {
    background-color: #2563eb;
  }

  &:disabled {
    opacity: 0.6;
    cursor: not-allowed;
    background-color: #94a3b8;
  }
}

.loadingState {
  display: flex;
  align-items: center;
  gap: 0.5rem;
  color: #64748b;
  font-size: 0.875rem;
  padding: 0.75rem;

  .spinner {
    animation: spin 1s linear infinite;
  }
}

@keyframes spin {
<<<<<<< HEAD
  from { transform: rotate(0deg); }
  to { transform: rotate(360deg); }
=======
  from {
    transform: rotate(0deg);
  }
  to {
    transform: rotate(360deg);
  }
>>>>>>> abb825f4
}

.noAgents {
  display: flex;
  align-items: center;
  gap: 0.5rem;
  color: #dc2626;
  font-size: 0.875rem;
  padding: 0.75rem;
  background-color: #fef2f2;
  border: 1px solid #fecaca;
  border-radius: 0.375rem;
}

.resultMessage {
  font-weight: 500;
}

.resultDetails {
  margin-top: 0.25rem;

  small {
    color: #64748b;
    font-size: 0.75rem;
  }
}

.infoBox {
  margin-top: 2rem;
  padding: 1rem;
  background-color: #f8fafc;
  border: 1px solid #e2e8f0;
  border-radius: 0.5rem;

  h4 {
    margin: 0 0 0.75rem 0;
    font-size: 0.875rem;
    font-weight: 600;
    color: #1e293b;
  }

  ul {
    margin: 0;
    padding-left: 1.25rem;

    li {
      font-size: 0.875rem;
      color: #475569;
      margin-bottom: 0.25rem;
      line-height: 1.4;
    }
  }
<<<<<<< HEAD
=======
}

// Alternate Logos Styles
.sectionHeader {
  display: flex;
  justify-content: space-between;
  align-items: center;
  margin-bottom: 1rem;

  h5 {
    margin: 0;
    font-size: 1rem;
    font-weight: 600;
    color: #1e293b;
  }
}

.addButton {
  background-color: #3b82f6;
  color: white;
  border: none;
  padding: 0.5rem 1rem;
  border-radius: 0.375rem;
  font-size: 0.875rem;
  font-weight: 500;
  cursor: pointer;
  transition: background-color 0.2s;

  &:hover {
    background-color: #2563eb;
  }
}

.alternateLogo {
  margin-bottom: 1.5rem;
  padding: 1rem;
  border: 1px solid #e5e7eb;
  border-radius: 0.5rem;
  background: #f9fafb;
}

.logoInputGroup {
  display: flex;
  flex-direction: column;
  gap: 1rem;

  input[type='text'],
  textarea {
    width: 100%;
  }
}

.removeButton {
  background-color: #ef4444;
  color: white;
  border: none;
  padding: 0.5rem 1rem;
  border-radius: 0.375rem;
  font-size: 0.875rem;
  font-weight: 500;
  cursor: pointer;
  transition: background-color 0.2s;
  margin-top: 0.5rem;

  &:hover {
    background-color: #dc2626;
  }
}

// Typography Section Styles
.fontSection {
  margin-bottom: 2rem;
  padding: 1.5rem;
  border: 1px solid #e5e7eb;
  border-radius: 0.5rem;
  background: #fafafa;

  h5 {
    margin: 0 0 1.5rem 0;
    font-size: 1.125rem;
    font-weight: 600;
    color: #1e293b;
  }
}

.fontFieldGroup {
  margin-bottom: 1.25rem;

  &:last-child {
    margin-bottom: 0;
  }
}

.fontFieldLabel {
  display: block;
  font-size: 0.875rem;
  font-weight: 600;
  color: #374151;
  margin-bottom: 0.5rem;
}

.fontHelpText {
  display: block;
  font-size: 0.75rem;
  color: #6b7280;
  margin-top: 0.375rem;
  font-style: italic;
  line-height: 1.4;
>>>>>>> abb825f4
}<|MERGE_RESOLUTION|>--- conflicted
+++ resolved
@@ -1245,10 +1245,7 @@
   margin-top: 2rem;
   padding: 1rem;
 
-  .paginationButton {
-    display: flex;
-    align-items: center;
-    gap: 0.5rem;
+  button {
     padding: 0.5rem 1rem;
     border: 1px solid #d1d5db;
     background: white;
@@ -1266,32 +1263,10 @@
     }
   }
 
-  .pageInfo {
-    display: flex;
-    flex-direction: column;
-    align-items: center;
-    gap: 0.25rem;
-
-    .totalRecords {
-      font-size: 0.75rem;
-      color: #9ca3af;
-    }
-  }
-
   span {
     font-size: 0.875rem;
     color: #6b7280;
   }
-}
-
-.callDirection {
-  display: inline-block;
-  padding: 0.25rem 0.5rem;
-  border-radius: 0.25rem;
-  font-size: 0.75rem;
-  font-weight: 500;
-  text-transform: uppercase;
-  letter-spacing: 0.05em;
 }
 
 .modal {
@@ -2283,17 +2258,12 @@
 }
 
 @keyframes spin {
-<<<<<<< HEAD
-  from { transform: rotate(0deg); }
-  to { transform: rotate(360deg); }
-=======
   from {
     transform: rotate(0deg);
   }
   to {
     transform: rotate(360deg);
   }
->>>>>>> abb825f4
 }
 
 .noAgents {
@@ -2346,8 +2316,6 @@
       line-height: 1.4;
     }
   }
-<<<<<<< HEAD
-=======
 }
 
 // Alternate Logos Styles
@@ -2456,5 +2424,4 @@
   margin-top: 0.375rem;
   font-style: italic;
   line-height: 1.4;
->>>>>>> abb825f4
 }