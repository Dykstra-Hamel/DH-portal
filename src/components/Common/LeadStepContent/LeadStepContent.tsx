--- conflicted
+++ resolved
@@ -11,11 +11,6 @@
   removeCustomerChannel,
   subscribeToCustomerUpdates,
 } from '@/lib/realtime/customer-channel';
-import {
-  generateHomeSizeOptions,
-  generateYardSizeOptions,
-  findSizeOptionByValue,
-} from '@/lib/pricing-calculations';
 import styles from './LeadStepContent.module.scss';
 import { LeadDetailsSidebar } from './components/LeadDetailsSidebar/LeadDetailsSidebar';
 import { LeadSchedulingSection } from './components/LeadSchedulingSection';
@@ -42,10 +37,7 @@
   onFinalizeSale,
 }: LeadStepContentProps) {
   const [selectedAssignee, setSelectedAssignee] = useState('');
-  const [isAssignmentDropdownOpen, setIsAssignmentDropdownOpen] =
-    useState(false);
   const [isSidebarExpanded, setIsSidebarExpanded] = useState(false);
-
   const [showCompleteTaskModal, setShowCompleteTaskModal] = useState(false);
   const [pendingActivity, setPendingActivity] = useState<{
     type: string;
@@ -64,9 +56,6 @@
   const [confirmationNote, setConfirmationNote] = useState<string>('');
 
   // Refs
-  const pestDropdownRef = useRef<HTMLDivElement>(null);
-  const additionalPestDropdownRef = useRef<HTMLDivElement>(null);
-  const assignmentDropdownRef = useRef<HTMLDivElement>(null);
   const customerChannelRef = useRef<any>(null);
 
   const [homeSize, setHomeSize] = useState<number | ''>('');
@@ -79,70 +68,6 @@
   // Quote step state
   const [selectedPests, setSelectedPests] = useState<string[]>([]);
   const [additionalPests, setAdditionalPests] = useState<string[]>([]);
-  const [isPestDropdownOpen, setIsPestDropdownOpen] = useState(false);
-  const [isAdditionalPestDropdownOpen, setIsAdditionalPestDropdownOpen] =
-    useState(false);
-  const [pestOptions, setPestOptions] = useState<any[]>([]);
-  const initialLineItemCreatedRef = useRef(false);
-  const lineItemCreationLockRef = useRef<Set<number>>(new Set());
-  const discountsFetchedRef = useRef<Set<string>>(new Set());
-  const [serviceSelections, setServiceSelections] = useState<
-    Array<{
-      id: string;
-      servicePlan: any | null;
-      displayOrder: number;
-      frequency: string;
-      discount: string;
-      customInitialPrice?: number;
-      customRecurringPrice?: number;
-      isCustomPriced?: boolean;
-    }>
-  >([
-    {
-      id: '1',
-      servicePlan: null,
-      displayOrder: 0,
-      frequency: '',
-      discount: '',
-    }, // First selection always exists
-  ]);
-
-  const [calculatedPrices, setCalculatedPrices] = useState<
-    Record<
-      number,
-      {
-        initial: number;
-        recurring: number;
-      }
-    >
-  >({});
-  const [allServicePlans, setAllServicePlans] = useState<any[]>([]);
-  const [loadingPestOptions, setLoadingPestOptions] = useState(false);
-  const [loadingPlan, setLoadingPlan] = useState(false);
-  const [loadingServicePlans, setLoadingServicePlans] = useState(false);
-  const [loadingDiscounts, setLoadingDiscounts] = useState(false);
-  const [serviceFrequency, setServiceFrequency] = useState<string>('');
-  const [discount, setDiscount] = useState<string>('');
-  const [availableDiscounts, setAvailableDiscounts] = useState<
-    Record<
-      string,
-      Array<{
-        id: string;
-        name: string;
-        description: string | null;
-        discount_type: 'percentage' | 'fixed_amount';
-        discount_value: number;
-        applies_to_price: 'initial' | 'recurring' | 'both';
-        requires_manager: boolean;
-      }>
-    >
-  >({});
-
-  // Add-on services state
-  const [selectedAddOns, setSelectedAddOns] = useState<string[]>([]);
-
-  const [eligibleAddOns, setEligibleAddOns] = useState<any[]>([]);
-  const [loadingAddOns, setLoadingAddOns] = useState(false);
 
   const [preferredDate, setPreferredDate] = useState<string>('');
   const [preferredTime, setPreferredTime] = useState<string>('');
@@ -160,10 +85,11 @@
     null
   );
 
-  const { user, profile } = useUser();
+  const { user } = useUser();
   const { settings: pricingSettings } = usePricingSettings(lead.company_id);
 
   // Real-time quote updates - single source of truth
+  // Enable for all statuses to allow quote building at any stage
   const {
     quote,
     isUpdating: isQuoteUpdating,
@@ -171,7 +97,7 @@
   } = useQuoteRealtime({
     leadId: lead.id,
     userId: user?.id,
-    enabled: lead.lead_status === 'quoted' || lead.lead_status === 'scheduling',
+    enabled: true,
   });
 
   // Set default assignee to current user when component loads
@@ -210,46 +136,6 @@
     };
   }, [lead.customer?.id]);
 
-  // Close pest dropdowns on click outside
-  useEffect(() => {
-    const handleClickOutside = (event: MouseEvent) => {
-      if (
-        pestDropdownRef.current &&
-        !pestDropdownRef.current.contains(event.target as Node)
-      ) {
-        setIsPestDropdownOpen(false);
-      }
-      if (
-        additionalPestDropdownRef.current &&
-        !additionalPestDropdownRef.current.contains(event.target as Node)
-      ) {
-        setIsAdditionalPestDropdownOpen(false);
-      }
-      if (
-        assignmentDropdownRef.current &&
-        !assignmentDropdownRef.current.contains(event.target as Node)
-      ) {
-        setIsAssignmentDropdownOpen(false);
-      }
-    };
-
-    if (
-      isPestDropdownOpen ||
-      isAdditionalPestDropdownOpen ||
-      isAssignmentDropdownOpen
-    ) {
-      document.addEventListener('mousedown', handleClickOutside);
-    }
-
-    return () => {
-      document.removeEventListener('mousedown', handleClickOutside);
-    };
-  }, [
-    isPestDropdownOpen,
-    isAdditionalPestDropdownOpen,
-    isAssignmentDropdownOpen,
-  ]);
-
   // Pre-fill preferred date and time from lead data
   useEffect(() => {
     if (lead.requested_date && !preferredDate) {
@@ -259,82 +145,6 @@
       setPreferredTime(lead.requested_time);
     }
   }, [lead.requested_date, lead.requested_time, preferredDate, preferredTime]);
-
-  // Pre-fill home size and yard size from service address or quote
-  useEffect(() => {
-    // Priority 1: Load from quote if available
-    if (quote?.home_size_range && selectedHomeSizeOption === '') {
-      setSelectedHomeSizeOption(quote.home_size_range);
-    }
-    if (quote?.yard_size_range && selectedYardSizeOption === '') {
-      setSelectedYardSizeOption(quote.yard_size_range);
-    }
-
-    // Priority 2: Load from service address if no quote data
-    if (
-      !quote?.home_size_range &&
-      lead.primary_service_address?.home_size_range &&
-      selectedHomeSizeOption === ''
-    ) {
-      setSelectedHomeSizeOption(lead.primary_service_address.home_size_range);
-    }
-    if (
-      !quote?.yard_size_range &&
-      lead.primary_service_address?.yard_size_range &&
-      selectedYardSizeOption === ''
-    ) {
-      setSelectedYardSizeOption(lead.primary_service_address.yard_size_range);
-    }
-  }, [
-    lead.primary_service_address?.home_size_range,
-    lead.primary_service_address?.yard_size_range,
-    quote?.home_size_range,
-    quote?.yard_size_range,
-    selectedHomeSizeOption,
-    selectedYardSizeOption,
-  ]);
-
-  // Pre-fill service frequency and discount from quote line items
-  useEffect(() => {
-    const firstLineItem = quote?.line_items?.[0];
-    if (firstLineItem) {
-      // Pre-fill service frequency
-      if (firstLineItem.service_frequency && serviceFrequency === '') {
-        setServiceFrequency(firstLineItem.service_frequency);
-      }
-      // Pre-fill discount
-      if (firstLineItem.discount_percentage !== undefined && discount === '') {
-        setDiscount(firstLineItem.discount_percentage.toString());
-      }
-    }
-  }, [quote?.line_items, serviceFrequency, discount]);
-
-  // Load pest options when component loads (for Quote step)
-  useEffect(() => {
-    const loadPestOptions = async () => {
-      if (!lead.company_id) return;
-
-      try {
-        setLoadingPestOptions(true);
-        const response = await adminAPI.getPestOptions(lead.company_id);
-        if (response.success) {
-          setPestOptions(response.data);
-        }
-      } catch (error) {
-        console.error('Error loading pest options:', error);
-      } finally {
-        setLoadingPestOptions(false);
-      }
-    };
-
-    loadPestOptions();
-  }, [lead.company_id]);
-
-  // Reset initial line item creation flag and lock when lead changes
-  useEffect(() => {
-    initialLineItemCreatedRef.current = false;
-    lineItemCreationLockRef.current.clear();
-  }, [lead.id]);
 
   // Load next recommended task from cadence and check if cadence exists
   useEffect(() => {
@@ -373,370 +183,6 @@
     loadCadenceData();
   }, [lead.id]);
 
-  // Calculate and store calculated prices for custom pricing display
-  useEffect(() => {
-    if (!quote || !pricingSettings) return;
-
-    const newCalculatedPrices: Record<
-      number,
-      { initial: number; recurring: number }
-    > = {};
-
-    serviceSelections.forEach(selection => {
-      if (!selection.servicePlan) return;
-
-      const lineItem = quote.line_items?.find(
-        item => item.display_order === selection.displayOrder
-      );
-
-      if (lineItem && !lineItem.is_custom_priced) {
-        // Use initial_price and recurring_price which are the calculated values before discounts
-        newCalculatedPrices[selection.displayOrder] = {
-          initial: lineItem.initial_price,
-          recurring: lineItem.recurring_price,
-        };
-      }
-    });
-
-    setCalculatedPrices(newCalculatedPrices);
-  }, [quote, serviceSelections, pricingSettings]);
-
-  // Pre-populate pests from quote or lead - runs separately to avoid reloading pest options
-  useEffect(() => {
-    if (pestOptions.length === 0) return;
-
-    // Pre-populate with quote.primary_pest if available, otherwise use lead.pest_type
-    const primaryPestValue = quote?.primary_pest || lead.pest_type;
-
-    if (primaryPestValue) {
-      const matchingPest = pestOptions.find(
-        (pest: any) =>
-          pest.name.toLowerCase() === primaryPestValue?.toLowerCase() ||
-          pest.slug === primaryPestValue
-      );
-      if (matchingPest && !selectedPests.includes(matchingPest.id)) {
-        setSelectedPests([matchingPest.id]);
-      }
-    }
-
-    // Pre-populate additional pests from quote.additional_pests
-    if (quote?.additional_pests && quote.additional_pests.length > 0) {
-      const additionalPestIds = pestOptions
-        .filter((pest: any) =>
-          quote.additional_pests?.some(
-            (pestName: string) =>
-              pestName.toLowerCase() === pest.name?.toLowerCase() ||
-              pestName.toLowerCase() === pest.custom_label?.toLowerCase()
-          )
-        )
-        .map((pest: any) => pest.id);
-
-      setAdditionalPests(additionalPestIds);
-
-      // Add to selected pests if not already included
-      setSelectedPests(prev => {
-        const primaryPest = prev[0];
-        if (primaryPest) {
-          // Filter out any duplicates and ensure primary is first
-          const uniqueAdditional = additionalPestIds.filter(
-            (id: string) => id !== primaryPest
-          );
-          return [primaryPest, ...uniqueAdditional];
-        }
-        return additionalPestIds;
-      });
-    }
-    // eslint-disable-next-line react-hooks/exhaustive-deps
-  }, [quote?.additional_pests, lead.pest_type, pestOptions.length]);
-
-  /**
-   * Fetches available discounts for a specific service plan
-   * Memoized with useCallback to prevent unnecessary re-renders
-   */
-  const fetchDiscountsForPlan = useCallback(
-    async (planId: string) => {
-      if (!profile) return [];
-
-      try {
-        const isManager =
-          profile?.role === 'admin' || profile?.role === 'super_admin';
-        const response = await fetch(
-          `/api/companies/${lead.company_id}/discounts/available?planId=${planId}&userIsManager=${isManager}`
-        );
-
-        if (!response.ok) {
-          console.error('Failed to fetch discounts');
-          return [];
-        }
-
-        const data = await response.json();
-        return data.discounts || [];
-      } catch (err) {
-        console.error('Error fetching discounts:', err);
-        return [];
-      }
-    },
-    [profile, lead.company_id]
-  );
-
-  // Re-fetch discounts when profile loads if we have service selections but missing discounts
-  useEffect(() => {
-    if (!profile) return;
-
-    // Get all plan IDs from current serviceSelections
-    const planIds = serviceSelections
-      .map(s => s.servicePlan?.id)
-      .filter((id): id is string => !!id);
-
-    if (planIds.length === 0) return;
-
-    // Check if we're missing discounts for any of these plans
-    const missingDiscounts = planIds.filter(planId => {
-      // Either never fetched, or fetched but got empty results
-      return (
-        !discountsFetchedRef.current.has(planId) ||
-        !availableDiscounts[planId] ||
-        availableDiscounts[planId].length === 0
-      );
-    });
-
-    if (missingDiscounts.length === 0) return;
-
-    // Re-fetch discounts now that we have profile
-    const refetchDiscounts = async () => {
-      setLoadingDiscounts(true);
-      try {
-        for (const planId of missingDiscounts) {
-          const discounts = await fetchDiscountsForPlan(planId);
-          setAvailableDiscounts(prev => ({
-            ...prev,
-            [planId]: discounts,
-          }));
-          discountsFetchedRef.current.add(planId);
-        }
-      } finally {
-        setLoadingDiscounts(false);
-      }
-    };
-
-    refetchDiscounts();
-  }, [profile, serviceSelections, availableDiscounts, fetchDiscountsForPlan]);
-
-  // Initialize serviceSelections from existing quote line items
-  useEffect(() => {
-    if (
-      quote?.line_items &&
-      quote.line_items.length > 0 &&
-      allServicePlans.length > 0
-    ) {
-      // Separate line items by type
-      const servicePlanItems = quote.line_items.filter(
-        item => item.service_plan_id
-      );
-      const addonItems = quote.line_items.filter(item => item.addon_service_id);
-
-      // Map service plan line items to service selections
-      const selectionsFromLineItems = servicePlanItems
-        .sort((a, b) => a.display_order - b.display_order)
-        .map((lineItem, index) => {
-          // Find the full service plan data
-          const servicePlan = allServicePlans.find(
-            p => p.id === lineItem.service_plan_id
-          );
-
-          return {
-            id: (index + 1).toString(),
-            servicePlan: servicePlan || null,
-            displayOrder: lineItem.display_order,
-            frequency: lineItem.service_frequency || '',
-            discount:
-              (lineItem as any).discount_id ||
-              lineItem.discount_percentage?.toString() ||
-              '',
-          };
-        });
-
-      // Extract add-on IDs
-      const addonIds = addonItems
-        .map(item => item.addon_service_id)
-        .filter(Boolean) as string[];
-
-      // Only update if selections are different (prevent infinite loop)
-      const currentPlanIds = serviceSelections
-        .map(s => s.servicePlan?.id)
-        .join(',');
-      const newPlanIds = selectionsFromLineItems
-        .map(s => s.servicePlan?.id)
-        .join(',');
-
-      if (currentPlanIds !== newPlanIds) {
-        setServiceSelections(selectionsFromLineItems);
-        setSelectedAddOns(addonIds); // Sync add-on selections
-        initialLineItemCreatedRef.current = true; // Mark as initialized from existing data
-
-        // Fetch discounts for all service plans
-        const fetchAllDiscounts = async () => {
-          const planIds = selectionsFromLineItems
-            .map(s => s.servicePlan?.id)
-            .filter((id): id is string => !!id);
-
-          setLoadingDiscounts(true);
-          try {
-            for (const planId of planIds) {
-              const discounts = await fetchDiscountsForPlan(planId);
-              setAvailableDiscounts(prev => ({
-                ...prev,
-                [planId]: discounts,
-              }));
-              // Only mark as fetched if we have a profile (prevents marking empty fetches)
-              if (profile) {
-                discountsFetchedRef.current.add(planId);
-              }
-            }
-          } finally {
-            setLoadingDiscounts(false);
-          }
-        };
-
-        fetchAllDiscounts();
-      }
-    }
-  }, [quote?.line_items, allServicePlans, profile, fetchDiscountsForPlan]);
-
-  // Fetch eligible add-ons when primary service plan changes
-  useEffect(() => {
-    const fetchEligibleAddOns = async (planId: string) => {
-      setLoadingAddOns(true);
-      try {
-        const response = await fetch(
-          `/api/add-on-services/${lead.company_id}/eligible-for-plan/${planId}`
-        );
-        const result = await response.json();
-        if (result.success) {
-          const eligible = result.addons.filter((a: any) => a.is_eligible);
-          setEligibleAddOns(eligible);
-        }
-      } catch (error) {
-        console.error('Error fetching add-ons:', error);
-      } finally {
-        setLoadingAddOns(false);
-      }
-    };
-
-    const primaryPlan = serviceSelections[0]?.servicePlan;
-
-    if (primaryPlan?.id && lead.company_id) {
-      fetchEligibleAddOns(primaryPlan.id);
-    } else {
-      setEligibleAddOns([]);
-    }
-  }, [serviceSelections[0]?.servicePlan?.id, lead.company_id]);
-
-  // Load service plan for first selection when primary pest is selected
-  // ONLY if there are no existing line items (auto-recommendation)
-  useEffect(() => {
-    const loadServicePlan = async () => {
-      const primaryPest = selectedPests[0];
-
-      // Skip if there are already line items (user has made selections)
-      if (quote?.line_items && quote.line_items.length > 0) {
-        return;
-      }
-
-      if (!primaryPest || !lead.company_id) {
-        // Clear first selection if no pest
-        setServiceSelections(prev =>
-          prev.map((sel, idx) =>
-            idx === 0 ? { ...sel, servicePlan: null } : sel
-          )
-        );
-        return;
-      }
-
-      try {
-        setLoadingPlan(true);
-        const response = await adminAPI.getServicePlansByPest(
-          lead.company_id,
-          primaryPest
-        );
-        if (response.success && response.cheapest_plan) {
-          // Cross-reference with allServicePlans to get complete plan data with pest_coverage
-          const fullPlan =
-            allServicePlans.find(p => p.id === response.cheapest_plan.id) ||
-            response.cheapest_plan;
-
-          // Update first service selection with complete plan data
-          setServiceSelections(prev =>
-            prev.map((sel, idx) =>
-              idx === 0 ? { ...sel, servicePlan: fullPlan } : sel
-            )
-          );
-
-          // Automatically create quote line item if quote exists and no line items exist
-          if (quote && !initialLineItemCreatedRef.current) {
-            await createOrUpdateQuoteLineItem(fullPlan, 0);
-            initialLineItemCreatedRef.current = true;
-          }
-        } else {
-          setServiceSelections(prev =>
-            prev.map((sel, idx) =>
-              idx === 0 ? { ...sel, servicePlan: null } : sel
-            )
-          );
-        }
-      } catch (error) {
-        console.error('Error loading service plan:', error);
-        setServiceSelections(prev =>
-          prev.map((sel, idx) =>
-            idx === 0 ? { ...sel, servicePlan: null } : sel
-          )
-        );
-      } finally {
-        setLoadingPlan(false);
-      }
-    };
-
-    loadServicePlan();
-    // Only depend on PRIMARY pest (first element), not the entire selectedPests array
-    // eslint-disable-next-line react-hooks/exhaustive-deps
-  }, [selectedPests[0], lead.company_id, allServicePlans, quote?.line_items]);
-
-  // Removed auto-sync useEffect to prevent update loops
-  // Line items are now only created/updated on explicit user actions
-
-  // Load all service plans for the company
-  useEffect(() => {
-    const loadAllServicePlans = async () => {
-      if (!lead.company_id) {
-        setAllServicePlans([]);
-        return;
-      }
-
-      try {
-        setLoadingServicePlans(true);
-        const response = await fetch(
-          `/api/admin/service-plans/${lead.company_id}`
-        );
-        const data = await response.json();
-
-        if (data.success && data.data) {
-          setAllServicePlans(data.data);
-        } else {
-          setAllServicePlans([]);
-        }
-      } catch (error) {
-        console.error('Error loading service plans:', error);
-        setAllServicePlans([]);
-      } finally {
-        setLoadingServicePlans(false);
-      }
-    };
-
-    loadAllServicePlans();
-  }, [lead.company_id]);
-
-  // Quote is now managed by useQuoteRealtime hook - removed manual fetch
-
   // Expose finalize sale modal trigger to parent
   useEffect(() => {
     if (onFinalizeSale) {
@@ -744,60 +190,6 @@
       onFinalizeSale(() => setShowServiceConfirmationModal(true));
     }
   }, [onFinalizeSale]);
-
-  // Generate home size dropdown options
-  const homeSizeOptions = useMemo(() => {
-    if (!pricingSettings) return [];
-
-    // Use first service selection's plan for size calculations
-    const firstPlan = serviceSelections[0]?.servicePlan;
-    const servicePlanPricing =
-      firstPlan?.home_size_pricing && firstPlan?.yard_size_pricing
-        ? {
-            home_size_pricing: firstPlan.home_size_pricing,
-            yard_size_pricing: firstPlan.yard_size_pricing,
-          }
-        : undefined;
-
-    return generateHomeSizeOptions(pricingSettings, servicePlanPricing);
-  }, [pricingSettings, serviceSelections]);
-
-  // Generate yard size dropdown options
-  const yardSizeOptions = useMemo(() => {
-    if (!pricingSettings) return [];
-
-    // Use first service selection's plan for size calculations
-    const firstPlan = serviceSelections[0]?.servicePlan;
-    const servicePlanPricing =
-      firstPlan?.home_size_pricing && firstPlan?.yard_size_pricing
-        ? {
-            home_size_pricing: firstPlan.home_size_pricing,
-            yard_size_pricing: firstPlan.yard_size_pricing,
-          }
-        : undefined;
-
-    return generateYardSizeOptions(pricingSettings, servicePlanPricing);
-  }, [pricingSettings, serviceSelections]);
-
-  // Auto-select home size option when homeSize changes
-  useEffect(() => {
-    if (homeSize && homeSizeOptions.length > 0) {
-      const option = findSizeOptionByValue(Number(homeSize), homeSizeOptions);
-      if (option) {
-        setSelectedHomeSizeOption(option.value);
-      }
-    }
-  }, [homeSize, homeSizeOptions]);
-
-  // Auto-select yard size option when yardSize changes
-  useEffect(() => {
-    if (yardSize && yardSizeOptions.length > 0) {
-      const option = findSizeOptionByValue(Number(yardSize), yardSizeOptions);
-      if (option) {
-        setSelectedYardSizeOption(option.value);
-      }
-    }
-  }, [yardSize, yardSizeOptions]);
 
   const currentUser = user
     ? {
@@ -809,13 +201,6 @@
         avatar: user.user_metadata?.avatar_url,
       }
     : null;
-
-  const showErrorToast = (message: string) => {
-    if (onShowToast) {
-      onShowToast(message, 'error');
-    }
-  };
-
 
   const handleCompleteTaskConfirm = async () => {
     if (!pendingActivity) return;
@@ -929,279 +314,6 @@
       onShowToast?.('Failed to log activity', 'error');
     } finally {
       setIsLoggingActivity(false);
-    }
-  };
-
-  // Wrapper handlers for LeadQuoteSection
-  const handlePestsChange = async (primary: string, additional: string[]) => {
-    if (primary) {
-      await updatePrimaryPest(primary);
-    }
-    if (additional.length > 0) {
-      await updateAdditionalPests(additional);
-    }
-  };
-
-  const handleHomeSizeChange = async (rangeValue: string) => {
-    const oldValue = selectedHomeSizeOption;
-    const oldHomeSize = homeSize;
-
-    setSelectedHomeSizeOption(rangeValue);
-    const option = homeSizeOptions.find(opt => opt.value === rangeValue);
-    if (option) {
-      setHomeSize(option.rangeStart);
-    }
-
-    // Update quote (which will also update service_address via API)
-    if (quote && rangeValue) {
-      try {
-        const response = await fetch(`/api/quotes/${quote.id}`, {
-          method: 'PUT',
-          headers: { 'Content-Type': 'application/json' },
-          body: JSON.stringify({ home_size_range: rangeValue }),
-        });
-
-        if (!response.ok) {
-          throw new Error('Failed to update home size range');
-        }
-
-        const data = await response.json();
-
-        if (data.success && data.data) {
-          await broadcastQuoteUpdate(data.data);
-          onShowToast?.('Home size updated successfully', 'success');
-
-          // Provide undo handler
-          if (onRequestUndo) {
-            const undoHandler = async () => {
-              try {
-                setSelectedHomeSizeOption(oldValue);
-                setHomeSize(oldHomeSize);
-
-                const revertResponse = await fetch(`/api/quotes/${quote.id}`, {
-                  method: 'PUT',
-                  headers: { 'Content-Type': 'application/json' },
-                  body: JSON.stringify({ home_size_range: oldValue || null }),
-                });
-
-                if (!revertResponse.ok) {
-                  throw new Error('Failed to undo change');
-                }
-
-                const revertData = await revertResponse.json();
-                if (revertData.success && revertData.data) {
-                  await broadcastQuoteUpdate(revertData.data);
-                }
-
-                onShowToast?.('Change undone', 'success');
-              } catch (error) {
-                console.error('Error undoing change:', error);
-                onShowToast?.('Failed to undo change', 'error');
-              }
-            };
-
-            onRequestUndo(undoHandler);
-          }
-        }
-      } catch (error) {
-        console.error('Error updating home size range:', error);
-        onShowToast?.('Failed to update home size', 'error');
-      }
-    }
-  };
-
-  const handleYardSizeChange = async (rangeValue: string) => {
-    const oldValue = selectedYardSizeOption;
-    const oldYardSize = yardSize;
-
-    setSelectedYardSizeOption(rangeValue);
-    const option = yardSizeOptions.find(opt => opt.value === rangeValue);
-    if (option) {
-      setYardSize(option.rangeStart);
-    }
-
-    // Update quote (which will also update service_address via API)
-    if (quote && rangeValue) {
-      try {
-        const response = await fetch(`/api/quotes/${quote.id}`, {
-          method: 'PUT',
-          headers: { 'Content-Type': 'application/json' },
-          body: JSON.stringify({ yard_size_range: rangeValue }),
-        });
-
-        if (!response.ok) {
-          throw new Error('Failed to update yard size range');
-        }
-
-        const data = await response.json();
-
-        if (data.success && data.data) {
-          await broadcastQuoteUpdate(data.data);
-          onShowToast?.('Yard size updated successfully', 'success');
-
-          // Provide undo handler
-          if (onRequestUndo) {
-            const undoHandler = async () => {
-              try {
-                setSelectedYardSizeOption(oldValue);
-                setYardSize(oldYardSize);
-
-                const revertResponse = await fetch(`/api/quotes/${quote.id}`, {
-                  method: 'PUT',
-                  headers: { 'Content-Type': 'application/json' },
-                  body: JSON.stringify({ yard_size_range: oldValue || null }),
-                });
-
-                if (!revertResponse.ok) {
-                  throw new Error('Failed to undo change');
-                }
-
-                const revertData = await revertResponse.json();
-                if (revertData.success && revertData.data) {
-                  await broadcastQuoteUpdate(revertData.data);
-                }
-
-                onShowToast?.('Change undone', 'success');
-              } catch (error) {
-                console.error('Error undoing change:', error);
-                onShowToast?.('Failed to undo change', 'error');
-              }
-            };
-
-            onRequestUndo(undoHandler);
-          }
-        }
-      } catch (error) {
-        console.error('Error updating yard size range:', error);
-        onShowToast?.('Failed to update yard size', 'error');
-      }
-    }
-  };
-
-  // Update pest_type (primary pest)
-  const updatePrimaryPest = async (pestId: string) => {
-    if (!quote) {
-      console.error('No quote found');
-      onShowToast?.('Quote not found. Please try again.', 'error');
-      return;
-    }
-
-    try {
-      // If removing primary pest and no additional pests, clear the quote
-      if (!pestId && additionalPests.length === 0) {
-        // Delete all line items
-        if (quote.line_items && quote.line_items.length > 0) {
-          await Promise.all(
-            quote.line_items.map(item =>
-              fetch(`/api/quote-line-items/${item.id}`, {
-                method: 'DELETE',
-              })
-            )
-          );
-        }
-
-        // Clear quote pests and reset totals
-        const response = await fetch(`/api/quotes/${quote.id}`, {
-          method: 'PUT',
-          headers: { 'Content-Type': 'application/json' },
-          body: JSON.stringify({
-            primary_pest: '',
-            additional_pests: [],
-            total_initial_price: 0,
-            total_recurring_price: 0,
-          }),
-        });
-
-        if (!response.ok) {
-          throw new Error('Failed to clear quote');
-        }
-
-        const data = await response.json();
-        if (data.success && data.data) {
-          await broadcastQuoteUpdate(data.data);
-          // Reset local state
-          setServiceSelections([
-            {
-              id: '1',
-              servicePlan: null,
-              displayOrder: 0,
-              frequency: '',
-              discount: '',
-            },
-          ]);
-          initialLineItemCreatedRef.current = false;
-          onShowToast?.(
-            'Quote cleared - please select a pest to start over',
-            'success'
-          );
-        }
-        return;
-      }
-
-      // Find the pest to get its name
-      const pest = pestOptions.find(p => p.id === pestId);
-      const pestName = pest?.custom_label || pest?.name || pestId;
-
-      // Update quote (not lead)
-      const response = await fetch(`/api/quotes/${quote.id}`, {
-        method: 'PUT',
-        headers: { 'Content-Type': 'application/json' },
-        body: JSON.stringify({ primary_pest: pestName }),
-      });
-
-      if (!response.ok) {
-        throw new Error('Failed to update primary pest');
-      }
-
-      const data = await response.json();
-
-      if (data.success && data.data) {
-        // Broadcast will trigger real-time update
-        await broadcastQuoteUpdate(data.data);
-
-        onShowToast?.('Primary pest updated', 'success');
-      }
-    } catch (error) {
-      console.error('Failed to update primary pest:', error);
-      onShowToast?.('Failed to update pest selection', 'error');
-    }
-  };
-
-  // Update additional_pests array
-  const updateAdditionalPests = async (pestIds: string[]) => {
-    if (!quote) {
-      console.error('No quote found');
-      onShowToast?.('Quote not found. Please try again.', 'error');
-      return;
-    }
-
-    try {
-      // Convert pest IDs to names
-      const pestNames = pestIds.map(id => {
-        const pest = pestOptions.find(p => p.id === id);
-        return pest?.custom_label || pest?.name || id;
-      });
-
-      // Update quote (not lead)
-      const response = await fetch(`/api/quotes/${quote.id}`, {
-        method: 'PUT',
-        headers: { 'Content-Type': 'application/json' },
-        body: JSON.stringify({ additional_pests: pestNames }),
-      });
-
-      if (!response.ok) {
-        throw new Error('Failed to update additional pests');
-      }
-
-      const data = await response.json();
-
-      if (data.success && data.data) {
-        // Broadcast will trigger real-time update
-        await broadcastQuoteUpdate(data.data);
-      }
-    } catch (error) {
-      console.error('Failed to update additional pests:', error);
-      onShowToast?.('Failed to update pest selection', 'error');
     }
   };
 
@@ -1257,219 +369,6 @@
   // Handle emailing quote to customer - triggers parent modal
   const handleEmailQuote = () => {
     onEmailQuote?.();
-  };
-
-  /**
-   * Creates or updates a quote line item with size-based price calculations
-   * Uses a lock to prevent concurrent executions for the same display order
-   */
-  const createOrUpdateQuoteLineItem = async (
-    servicePlan: any,
-    displayOrder: number,
-    additionalData?: {
-      service_frequency?: string;
-      discount_percentage?: number;
-      discount_id?: string | null;
-      custom_initial_price?: number;
-      custom_recurring_price?: number;
-      is_custom_priced?: boolean;
-    }
-  ) => {
-    // Check if already creating/updating this display order
-    if (lineItemCreationLockRef.current.has(displayOrder)) {
-      return;
-    }
-
-    // Acquire lock
-    lineItemCreationLockRef.current.add(displayOrder);
-
-    try {
-      if (!quote) {
-        console.error('No quote found');
-        onShowToast?.('Quote not found. Please try again.', 'error');
-        return;
-      }
-
-      if (!pricingSettings) {
-        console.error('No pricing settings found');
-        onShowToast?.('Pricing settings not configured', 'error');
-        return;
-      }
-
-      // Get size ranges from quote (single source of truth)
-      const homeSizeRange = quote.home_size_range;
-      const yardSizeRange = quote.yard_size_range;
-
-      // Find existing line item at this display order
-      const existingLineItem = quote.line_items?.find(
-        item => item.display_order === displayOrder
-      );
-
-      // Prepare the line item data
-      const lineItemData: any = {
-        id: existingLineItem?.id, // If exists, update it; otherwise create new
-        service_plan_id: servicePlan.id,
-        display_order: displayOrder,
-      };
-
-      // Add service frequency if provided
-      if (additionalData?.service_frequency !== undefined) {
-        lineItemData.service_frequency = additionalData.service_frequency;
-      }
-
-      // Handle custom pricing vs standard pricing
-      if (
-        additionalData?.is_custom_priced &&
-        additionalData?.custom_initial_price !== undefined &&
-        additionalData?.custom_recurring_price !== undefined
-      ) {
-        // Custom pricing - set custom prices and flag
-        lineItemData.custom_initial_price = additionalData.custom_initial_price;
-        lineItemData.custom_recurring_price =
-          additionalData.custom_recurring_price;
-        lineItemData.is_custom_priced = true;
-        // Don't send discount data when using custom pricing
-      } else {
-        // Standard pricing - handle discounts
-        lineItemData.is_custom_priced = false;
-
-        // Add discount if provided
-        if (additionalData?.discount_percentage !== undefined) {
-          lineItemData.discount_percentage = additionalData.discount_percentage;
-        }
-
-        // Add discount_id if provided (new discount system)
-        if (additionalData?.discount_id !== undefined) {
-          lineItemData.discount_id = additionalData.discount_id;
-          // If explicitly setting to null (removing discount), also clear discount values
-          if (additionalData.discount_id === null) {
-            lineItemData.discount_percentage = 0;
-            lineItemData.discount_amount = 0;
-          }
-        }
-      }
-
-      // Call the quote API to update with the new line item
-      const response = await fetch(`/api/quotes/${quote.id}`, {
-        method: 'PUT',
-        headers: { 'Content-Type': 'application/json' },
-        body: JSON.stringify({
-          line_items: [lineItemData],
-          home_size_range: homeSizeRange,
-          yard_size_range: yardSizeRange,
-        }),
-      });
-
-      if (!response.ok) {
-        throw new Error('Failed to update quote');
-      }
-
-      const data = await response.json();
-
-      if (data.success && data.data) {
-        // Broadcast will trigger real-time update
-        await broadcastQuoteUpdate(data.data);
-
-        onShowToast?.('Quote updated successfully', 'success');
-      }
-    } catch (error) {
-      console.error('Error creating/updating quote line item:', error);
-      onShowToast?.('Failed to update quote', 'error');
-    } finally {
-      // Always release lock
-      lineItemCreationLockRef.current.delete(displayOrder);
-    }
-  };
-
-  // Add-on line item management functions
-  const handleToggleAddon = async (addonId: string) => {
-    const isSelected = selectedAddOns.includes(addonId);
-
-    if (isSelected) {
-      // Remove add-on
-      setSelectedAddOns(prev => prev.filter(id => id !== addonId));
-      await removeAddonLineItem(addonId);
-    } else {
-      // Add add-on
-      setSelectedAddOns(prev => [...prev, addonId]);
-      await createAddonLineItem(addonId);
-    }
-  };
-
-  const createAddonLineItem = async (addonId: string) => {
-    if (!quote) return;
-
-    try {
-      // Fetch add-on details
-      const response = await fetch(
-        `/api/add-on-services/${lead.company_id}/${addonId}`
-      );
-      const result = await response.json();
-
-      if (!result.success) throw new Error('Failed to fetch add-on');
-
-      const addon = result.addon;
-      const maxOrder = Math.max(
-        ...(quote.line_items?.map(i => i.display_order) || [0])
-      );
-
-      // Create line item
-      const lineItemData = {
-        addon_service_id: addon.id,
-        display_order: maxOrder + 1,
-      };
-
-      const updateResponse = await fetch(`/api/quotes/${quote.id}`, {
-        method: 'PUT',
-        headers: { 'Content-Type': 'application/json' },
-        body: JSON.stringify({ line_items: [lineItemData] }),
-      });
-
-      if (updateResponse.ok) {
-        const data = await updateResponse.json();
-        if (data.success && data.data) {
-          await broadcastQuoteUpdate(data.data);
-          onShowToast?.('Add-on service added', 'success');
-        }
-      }
-    } catch (error) {
-      console.error('Error adding add-on:', error);
-      onShowToast?.('Failed to add add-on service', 'error');
-      setSelectedAddOns(prev => prev.filter(id => id !== addonId));
-    }
-  };
-
-  const removeAddonLineItem = async (addonId: string) => {
-    if (!quote) return;
-
-    const addonLineItem = quote.line_items?.find(
-      item => item.addon_service_id === addonId
-    );
-
-    if (!addonLineItem) return;
-
-    try {
-      const response = await fetch(
-        `/api/quotes/${quote.id}/line-items/${addonLineItem.id}`,
-        { method: 'DELETE' }
-      );
-
-      if (response.ok) {
-        // Refetch the quote to get the updated state
-        const quoteResponse = await fetch(`/api/quotes/${quote.id}`);
-        if (quoteResponse.ok) {
-          const quoteData = await quoteResponse.json();
-          if (quoteData.success && quoteData.data) {
-            await broadcastQuoteUpdate(quoteData.data);
-          }
-        }
-        onShowToast?.('Add-on service removed', 'success');
-      }
-    } catch (error) {
-      console.error('Error removing add-on:', error);
-      onShowToast?.('Failed to remove add-on service', 'error');
-      setSelectedAddOns(prev => [...prev, addonId]);
-    }
   };
 
   // Render content based on lead status
@@ -1497,1579 +396,17 @@
             onShowToast={onShowToast}
             onLeadUpdate={onLeadUpdate}
           />
-<<<<<<< HEAD
           <LeadQuoteSection
-=======
-
-          <InfoCard
-            title="Activity"
-            icon={<SquareActivity size={20} />}
-            startExpanded={false}
-          >
-            <ActivityFeed
-              entityType="lead"
-              entityId={lead.id}
-              companyId={lead.company_id}
-            />
-          </InfoCard>
-
-          <InfoCard
-            title="Notes"
-            icon={<NotebookPen size={20} />}
-            startExpanded={false}
-          >
-            <NotesSection
-              entityType="lead"
-              entityId={lead.id}
-              companyId={lead.company_id}
-              userId={user?.id || ''}
-            />
-          </InfoCard>
-        </div>
-      </>
-    );
-  };
-
-  const renderQuotedContent = () => {
-    const selectedPlan = serviceSelections[0]?.servicePlan;
-    const selectedService = selectedPlan?.plan_name || '';
-
-    const quotedTabs: TabItem[] = [
-      {
-        id: 'pest',
-        label: 'Pest Select',
-        content: (
-          <div className={styles.cardContent} style={{ position: 'relative' }}>
-            {loadingPlan && (
-              <div
-                style={{
-                  position: 'absolute',
-                  top: 0,
-                  left: 0,
-                  right: 0,
-                  bottom: 0,
-                  backgroundColor: 'rgba(255, 255, 255, 0.8)',
-                  display: 'flex',
-                  alignItems: 'center',
-                  justifyContent: 'center',
-                  zIndex: 10,
-                  borderRadius: '6px',
-                }}
-              >
-                <div style={{ color: 'var(--gray-500)', fontSize: '14px' }}>
-                  Updating service plan...
-                </div>
-              </div>
-            )}
-            {loadingPestOptions ? (
-              <div className={cardStyles.lightText}>
-                Loading pest options...
-              </div>
-            ) : (
-              <>
-                {/* Primary Pest Section */}
-                <PestSelection
-                  selectedPestId={selectedPests[0] || null}
-                  pestOptions={pestOptions}
-                  onPestChange={async pestId => {
-                    if (pestId) {
-                      // Update primary pest
-                      setSelectedPests([pestId, ...additionalPests]);
-                      await updatePrimaryPest(pestId);
-                    } else {
-                      // Remove primary pest
-                      setSelectedPests(additionalPests);
-                      await updatePrimaryPest('');
-                    }
-                  }}
-                  loading={loadingPlan}
-                />
-
-                {/* Additional Pests Section - Only show if primary pest is selected */}
-                {selectedPests.length > 0 && selectedPests[0] && (
-                  <AdditionalPestsSelection
-                    selectedPestIds={additionalPests}
-                    pestOptions={pestOptions}
-                    primaryPestId={selectedPests[0]}
-                    onPestsChange={async pestIds => {
-                      setAdditionalPests(pestIds);
-                      setSelectedPests(
-                        [selectedPests[0], ...pestIds].filter(Boolean)
-                      );
-                      await updateAdditionalPests(pestIds);
-                    }}
-                    loading={loadingPlan}
-                  />
-                )}
-              </>
-            )}
-          </div>
-        ),
-      },
-      {
-        id: 'service',
-        label: 'Service Selection',
-        content: (
-          <div className={styles.cardContent} style={{ position: 'relative' }}>
-            {(loadingPlan || isQuoteUpdating) && (
-              <div
-                style={{
-                  position: 'absolute',
-                  top: 0,
-                  left: 0,
-                  right: 0,
-                  bottom: 0,
-                  backgroundColor: 'rgba(255, 255, 255, 0.8)',
-                  display: 'flex',
-                  alignItems: 'center',
-                  justifyContent: 'center',
-                  zIndex: 10,
-                  borderRadius: '6px',
-                }}
-              >
-                <div style={{ color: 'var(--gray-500)', fontSize: '14px' }}>
-                  {loadingPlan ? 'Loading service plan...' : 'Updating...'}
-                </div>
-              </div>
-            )}
-            {loadingPlan && !selectedPlan ? (
-              <div
-                style={{
-                  padding: '20px',
-                  textAlign: 'center',
-                  color: 'var(--gray-500)',
-                }}
-              >
-                Loading service plan...
-              </div>
-            ) : (
-              <>
-                {selectedPests.length === 0 && (
-                  <div
-                    style={{
-                      padding: '12px 20px',
-                      marginBottom: '16px',
-                      backgroundColor: '#f3f4f6',
-                      borderRadius: '6px',
-                      color: '#6b7280',
-                      fontSize: '14px',
-                    }}
-                  >
-                    ℹ️ No pest selected. You can still configure service details below.
-                  </div>
-                )}
-                {selectedPests.length > 0 && !selectedPlan && (
-                  <div
-                    style={{
-                      padding: '12px 20px',
-                      marginBottom: '16px',
-                      backgroundColor: '#fef3c7',
-                      borderRadius: '6px',
-                      color: '#92400e',
-                      fontSize: '14px',
-                    }}
-                  >
-                    ⚠️ No service plans available for selected pest.
-                  </div>
-                )}
-                {/* Service Selection Form */}
-                {/* Row 1: Size of Home, Yard Size (2 columns) */}
-                <div className={`${styles.gridRow} ${styles.twoColumns}`}>
-                  <div className={styles.formField}>
-                    <div className={styles.fieldHeader}>
-                      <label className={styles.fieldLabel}>Size of Home</label>
-                    </div>
-                    <CustomDropdown
-                      options={homeSizeOptions}
-                      value={selectedHomeSizeOption}
-                      onChange={async rangeValue => {
-                        const oldValue = selectedHomeSizeOption;
-                        const oldHomeSize = homeSize;
-
-                        setSelectedHomeSizeOption(rangeValue);
-                        const option = homeSizeOptions.find(
-                          opt => opt.value === rangeValue
-                        );
-                        if (option) {
-                          setHomeSize(option.rangeStart);
-                        }
-
-                        // Update quote (which will also update service_address via API)
-                        if (quote && rangeValue) {
-                          try {
-                            const response = await fetch(
-                              `/api/quotes/${quote.id}`,
-                              {
-                                method: 'PUT',
-                                headers: {
-                                  'Content-Type': 'application/json',
-                                },
-                                body: JSON.stringify({
-                                  home_size_range: rangeValue,
-                                }),
-                              }
-                            );
-
-                            if (!response.ok) {
-                              throw new Error(
-                                'Failed to update home size range'
-                              );
-                            }
-
-                            const data = await response.json();
-
-                            if (data.success && data.data) {
-                              await broadcastQuoteUpdate(data.data);
-                              onShowToast?.(
-                                'Home size updated successfully',
-                                'success'
-                              );
-
-                              // Provide undo handler
-                              if (onRequestUndo) {
-                                const undoHandler = async () => {
-                                  try {
-                                    // Revert UI state
-                                    setSelectedHomeSizeOption(oldValue);
-                                    setHomeSize(oldHomeSize);
-
-                                    // Revert in database
-                                    const revertResponse = await fetch(
-                                      `/api/quotes/${quote.id}`,
-                                      {
-                                        method: 'PUT',
-                                        headers: {
-                                          'Content-Type': 'application/json',
-                                        },
-                                        body: JSON.stringify({
-                                          home_size_range: oldValue || null,
-                                        }),
-                                      }
-                                    );
-
-                                    if (!revertResponse.ok) {
-                                      throw new Error('Failed to undo change');
-                                    }
-
-                                    const revertData = await revertResponse.json();
-                                    if (revertData.success && revertData.data) {
-                                      await broadcastQuoteUpdate(revertData.data);
-                                    }
-
-                                    onShowToast?.('Change undone', 'success');
-                                  } catch (error) {
-                                    console.error('Error undoing change:', error);
-                                    onShowToast?.('Failed to undo change', 'error');
-                                  }
-                                };
-
-                                onRequestUndo(undoHandler);
-                              }
-                            }
-                          } catch (error) {
-                            console.error(
-                              'Error updating home size range:',
-                              error
-                            );
-                            onShowToast?.(
-                              'Failed to update home size',
-                              'error'
-                            );
-                          }
-                        }
-                      }}
-                      placeholder="Select home size"
-                    />
-                  </div>
-                  <div className={styles.formField}>
-                    <div className={styles.fieldHeader}>
-                      <label className={styles.fieldLabel}>Yard Size</label>
-                    </div>
-                    <CustomDropdown
-                      options={yardSizeOptions}
-                      value={selectedYardSizeOption}
-                      onChange={async rangeValue => {
-                        const oldValue = selectedYardSizeOption;
-                        const oldYardSize = yardSize;
-
-                        setSelectedYardSizeOption(rangeValue);
-                        const option = yardSizeOptions.find(
-                          opt => opt.value === rangeValue
-                        );
-                        if (option) {
-                          setYardSize(option.rangeStart);
-                        }
-
-                        // Update quote (which will also update service_address via API)
-                        if (quote && rangeValue) {
-                          try {
-                            const response = await fetch(
-                              `/api/quotes/${quote.id}`,
-                              {
-                                method: 'PUT',
-                                headers: {
-                                  'Content-Type': 'application/json',
-                                },
-                                body: JSON.stringify({
-                                  yard_size_range: rangeValue,
-                                }),
-                              }
-                            );
-
-                            if (!response.ok) {
-                              throw new Error(
-                                'Failed to update yard size range'
-                              );
-                            }
-
-                            const data = await response.json();
-
-                            if (data.success && data.data) {
-                              await broadcastQuoteUpdate(data.data);
-                              onShowToast?.(
-                                'Yard size updated successfully',
-                                'success'
-                              );
-
-                              // Provide undo handler
-                              if (onRequestUndo) {
-                                const undoHandler = async () => {
-                                  try {
-                                    // Revert UI state
-                                    setSelectedYardSizeOption(oldValue);
-                                    setYardSize(oldYardSize);
-
-                                    // Revert in database
-                                    const revertResponse = await fetch(
-                                      `/api/quotes/${quote.id}`,
-                                      {
-                                        method: 'PUT',
-                                        headers: {
-                                          'Content-Type': 'application/json',
-                                        },
-                                        body: JSON.stringify({
-                                          yard_size_range: oldValue || null,
-                                        }),
-                                      }
-                                    );
-
-                                    if (!revertResponse.ok) {
-                                      throw new Error('Failed to undo change');
-                                    }
-
-                                    const revertData = await revertResponse.json();
-                                    if (revertData.success && revertData.data) {
-                                      await broadcastQuoteUpdate(revertData.data);
-                                    }
-
-                                    onShowToast?.('Change undone', 'success');
-                                  } catch (error) {
-                                    console.error('Error undoing change:', error);
-                                    onShowToast?.('Failed to undo change', 'error');
-                                  }
-                                };
-
-                                onRequestUndo(undoHandler);
-                              }
-                            }
-                          } catch (error) {
-                            console.error(
-                              'Error updating yard size range:',
-                              error
-                            );
-                            onShowToast?.(
-                              'Failed to update yard size',
-                              'error'
-                            );
-                          }
-                        }
-                      }}
-                      placeholder="Select yard size"
-                    />
-                  </div>
-                </div>
-
-                {/* Render Service Selections Dynamically */}
-                {serviceSelections.map((selection, index) => (
-                  <div key={selection.id}>
-                    <div className={`${styles.gridRow} ${styles.threeColumns}`}>
-                      <div className={styles.formField}>
-                        <div className={styles.serviceHeaderRow}>
-                          <label className={styles.fieldLabel}>
-                            Select Service {index + 1}
-                          </label>
-                          {index > 0 && (
-                            <button
-                              type="button"
-                              onClick={() =>
-                                removeServiceSelection(selection.displayOrder)
-                              }
-                              className={styles.removeServiceButton}
-                              aria-label="Remove service"
-                            >
-                              <X size={16} />
-                            </button>
-                          )}
-                        </div>
-                        <CustomDropdown
-                          options={
-                            loadingServicePlans
-                              ? [{ value: '', label: 'Loading plans...' }]
-                              : allServicePlans.length > 0
-                                ? allServicePlans.map(plan => ({
-                                    value: plan.plan_name,
-                                    label: plan.plan_name,
-                                  }))
-                                : [{ value: '', label: 'No plans available' }]
-                          }
-                          value={selection.servicePlan?.plan_name || ''}
-                          onChange={async planName => {
-                            const plan = allServicePlans.find(
-                              p => p.plan_name === planName
-                            );
-                            if (plan) {
-                              // Auto-set frequency to 'one-time' for one-time plans
-                              const newFrequency = plan.plan_category === 'one-time'
-                                ? 'one-time'
-                                : selection.frequency;
-
-                              setServiceSelections(prev =>
-                                prev.map((sel, idx) =>
-                                  idx === index
-                                    ? { ...sel, servicePlan: plan, frequency: newFrequency }
-                                    : sel
-                                )
-                              );
-                              await createOrUpdateQuoteLineItem(
-                                plan,
-                                selection.displayOrder,
-                                plan.plan_category === 'one-time'
-                                  ? { service_frequency: 'one-time' }
-                                  : {}
-                              );
-                            }
-                          }}
-                          placeholder="Program or Service"
-                          disabled={loadingServicePlans}
-                        />
-                      </div>
-                      <div className={styles.formField}>
-                        <label className={styles.fieldLabel}>
-                          Service Frequency
-                        </label>
-                        <CustomDropdown
-                          options={
-                            selection.servicePlan?.plan_category === 'one-time'
-                              ? [{ value: 'one-time', label: 'One Time' }]
-                              : [
-                                  { value: 'monthly', label: 'Monthly' },
-                                  { value: 'quarterly', label: 'Quarterly' },
-                                  { value: 'semi-annually', label: 'Semi-Annually' },
-                                  { value: 'annually', label: 'Annually' },
-                                ]
-                          }
-                          value={
-                            selection.servicePlan?.plan_category === 'one-time'
-                              ? 'one-time'
-                              : selection.frequency
-                          }
-                          onChange={async newFrequency => {
-                            // Don't allow changing frequency for one-time plans
-                            if (selection.servicePlan?.plan_category === 'one-time') {
-                              return;
-                            }
-
-                            setServiceSelections(prev =>
-                              prev.map((sel, idx) =>
-                                idx === index
-                                  ? { ...sel, frequency: newFrequency }
-                                  : sel
-                              )
-                            );
-
-                            if (selection.servicePlan && newFrequency) {
-                              await createOrUpdateQuoteLineItem(
-                                selection.servicePlan,
-                                selection.displayOrder,
-                                {
-                                  service_frequency: newFrequency,
-                                }
-                              );
-                            }
-                          }}
-                          placeholder="Select Frequency"
-                          disabled={selection.servicePlan?.plan_category === 'one-time'}
-                        />
-                      </div>
-                      {/* Discount selector - disabled when custom pricing is active */}
-                      <div className={styles.formField}>
-                        <label className={styles.fieldLabel}>Discount</label>
-                        <CustomDropdown
-                          options={
-                            loadingDiscounts
-                              ? [{ value: '', label: 'Loading discounts...' }]
-                              : [
-                                  { value: '', label: 'No Discount' },
-                                  ...(selection.servicePlan && availableDiscounts[selection.servicePlan.id]
-                                    ? availableDiscounts[selection.servicePlan.id].map(discount => ({
-                                        value: discount.id,
-                                        label: discount.name,
-                                      }))
-                                    : []),
-                                ]
-                          }
-                          value={selection.isCustomPriced ? '' : selection.discount}
-                          onChange={async newDiscountId => {
-                            setServiceSelections(prev =>
-                              prev.map((sel, idx) =>
-                                idx === index
-                                  ? { ...sel, discount: newDiscountId }
-                                  : sel
-                              )
-                            );
-
-                            if (selection.servicePlan) {
-                              await createOrUpdateQuoteLineItem(
-                                selection.servicePlan,
-                                selection.displayOrder,
-                                {
-                                  discount_id: newDiscountId === '' ? null : newDiscountId,
-                                }
-                              );
-                            }
-                          }}
-                          placeholder={loadingDiscounts ? 'Loading discounts...' : selection.isCustomPriced ? 'Disabled (Custom Pricing Active)' : 'Select Discount'}
-                          disabled={loadingDiscounts || selection.isCustomPriced}
-                        />
-                      </div>
-                    </div>
-
-                    {/* Custom Pricing - Collapsible Section */}
-                    {selection.servicePlan?.allow_custom_pricing && (
-                      <div className={styles.customPricingSection}>
-                        <button
-                          type="button"
-                          className={styles.customPricingToggle}
-                          onClick={() => {
-                            const isExpanding = !customPricingExpanded[selection.displayOrder];
-
-                            setCustomPricingExpanded(prev => ({
-                              ...prev,
-                              [selection.displayOrder]: isExpanding
-                            }));
-
-                            // Pre-fill with calculated prices when expanding for the first time
-                            if (isExpanding && selection.customInitialPrice === undefined && selection.customRecurringPrice === undefined) {
-                              setServiceSelections(prev =>
-                                prev.map((sel, idx) =>
-                                  idx === index
-                                    ? {
-                                        ...sel,
-                                        customInitialPrice: calculatedPrices[selection.displayOrder]?.initial || 0,
-                                        customRecurringPrice: calculatedPrices[selection.displayOrder]?.recurring || 0,
-                                      }
-                                    : sel
-                                )
-                              );
-                            }
-                          }}
-                        >
-                          <span className={styles.toggleIcon}>
-                            {customPricingExpanded[selection.displayOrder] ? '▼' : '▶'}
-                          </span>
-                          Custom Pricing
-                        </button>
-
-                        {customPricingExpanded[selection.displayOrder] && (
-                          <div className={styles.customPricingFields}>
-                            <div className={styles.customPriceLabel}>
-                              Override calculated price
-                            </div>
-                            <div className={styles.priceInputRow}>
-                              <div className={styles.formField}>
-                                <label className={styles.fieldLabel}>
-                                  Initial Price ($)
-                                </label>
-                                <input
-                                  type="number"
-                                  min="0"
-                                  step="0.01"
-                                  className={styles.priceInput}
-                                  value={selection.customInitialPrice ?? calculatedPrices[selection.displayOrder]?.initial ?? ''}
-                                  onChange={(e) => {
-                                    const value = parseFloat(e.target.value) || 0;
-                                    if (value < 0) return; // Prevent negative prices
-
-                                    // Update state only (don't save yet)
-                                    setServiceSelections(prev =>
-                                      prev.map((sel, idx) =>
-                                        idx === index
-                                          ? {
-                                              ...sel,
-                                              customInitialPrice: value,
-                                            }
-                                          : sel
-                                      )
-                                    );
-                                  }}
-                                  placeholder="Enter custom initial price"
-                                />
-                              </div>
-                              <div className={styles.formField}>
-                                <label className={styles.fieldLabel}>
-                                  Recurring Price ($)
-                                </label>
-                                <input
-                                  type="number"
-                                  min="0"
-                                  step="0.01"
-                                  className={styles.priceInput}
-                                  value={selection.customRecurringPrice ?? calculatedPrices[selection.displayOrder]?.recurring ?? ''}
-                                  onChange={(e) => {
-                                    const value = parseFloat(e.target.value) || 0;
-                                    if (value < 0) return; // Prevent negative prices
-
-                                    // Update state only (don't save yet)
-                                    setServiceSelections(prev =>
-                                      prev.map((sel, idx) =>
-                                        idx === index
-                                          ? {
-                                              ...sel,
-                                              customRecurringPrice: value,
-                                            }
-                                          : sel
-                                      )
-                                    );
-                                  }}
-                                  placeholder="Enter custom recurring price"
-                                />
-                              </div>
-                            </div>
-                            <small className={styles.customPriceNote}>
-                              Calculated price: ${calculatedPrices[selection.displayOrder]?.initial?.toFixed(2) || '0.00'} initial,
-                              ${calculatedPrices[selection.displayOrder]?.recurring?.toFixed(2) || '0.00'}/mo recurring
-                            </small>
-
-                            {/* Action Buttons */}
-                            <div className={styles.customPricingActions}>
-                              <button
-                                type="button"
-                                className={styles.saveCustomPriceButton}
-                                onClick={async () => {
-                                  if (selection.servicePlan && selection.customInitialPrice !== undefined && selection.customRecurringPrice !== undefined) {
-                                    // Mark as custom priced and clear discount
-                                    setServiceSelections(prev =>
-                                      prev.map((sel, idx) =>
-                                        idx === index
-                                          ? {
-                                              ...sel,
-                                              isCustomPriced: true,
-                                              discount: '' // Clear discount when using custom pricing
-                                            }
-                                          : sel
-                                      )
-                                    );
-
-                                    // Save to backend
-                                    await createOrUpdateQuoteLineItem(
-                                      selection.servicePlan,
-                                      selection.displayOrder,
-                                      {
-                                        custom_initial_price: selection.customInitialPrice,
-                                        custom_recurring_price: selection.customRecurringPrice,
-                                        is_custom_priced: true,
-                                        discount_id: null, // Clear discount when using custom pricing
-                                      }
-                                    );
-                                  }
-                                }}
-                              >
-                                Save Custom Price
-                              </button>
-                              <button
-                                type="button"
-                                className={styles.clearCustomPriceButton}
-                                onClick={async () => {
-                                  if (selection.servicePlan) {
-                                    // Clear custom pricing from state
-                                    setServiceSelections(prev =>
-                                      prev.map((sel, idx) =>
-                                        idx === index
-                                          ? {
-                                              ...sel,
-                                              customInitialPrice: undefined,
-                                              customRecurringPrice: undefined,
-                                              isCustomPriced: false,
-                                            }
-                                          : sel
-                                      )
-                                    );
-
-                                    // Clear from backend
-                                    await createOrUpdateQuoteLineItem(
-                                      selection.servicePlan,
-                                      selection.displayOrder,
-                                      {
-                                        custom_initial_price: undefined,
-                                        custom_recurring_price: undefined,
-                                        is_custom_priced: false,
-                                      }
-                                    );
-                                  }
-                                }}
-                              >
-                                Clear Custom Pricing
-                              </button>
-                            </div>
-                          </div>
-                        )}
-                      </div>
-                    )}
-                  </div>
-                ))}
-
-                {/* Pest Concern Coverage Pills and Add Service Button Row */}
-                <div className={styles.pestCoverageRow}>
-                  <div className={styles.pestCoverageSection}>
-                    <label className={styles.fieldLabel}>
-                      Pest Concern Coverage
-                    </label>
-                    <div className={styles.pestContainer}>
-                      {pestOptions
-                        .filter(pest => selectedPests.includes(pest.id))
-                        .sort((a, b) => {
-                          // Sort by selectedPests order - primary pest (index 0) appears first
-                          const indexA = selectedPests.indexOf(a.id);
-                          const indexB = selectedPests.indexOf(b.id);
-                          return indexA - indexB;
-                        })
-                        .map(pest => {
-                          // Check if this pest is covered by ANY selected service plan
-                          const isCovered = serviceSelections.some(sel =>
-                            sel.servicePlan?.pest_coverage?.some(
-                              (coverage: any) => coverage.pest_id === pest.id
-                            )
-                          );
-
-                          return (
-                            <div
-                              key={pest.id}
-                              className={styles.pestBadge}
-                              style={
-                                !isCovered
-                                  ? {
-                                      background: '#FFE3E2',
-                                      border: '1px solid #FB2C36',
-                                      color: '#C10007',
-                                    }
-                                  : undefined
-                              }
-                            >
-                              {isCovered ? (
-                                <svg
-                                  width="8"
-                                  height="8"
-                                  viewBox="0 0 8 8"
-                                  fill="none"
-                                  xmlns="http://www.w3.org/2000/svg"
-                                >
-                                  <path
-                                    d="M6.5 2L3 5.5L1.5 4"
-                                    stroke="var(--green-600, #00A63E)"
-                                    strokeWidth="1.5"
-                                    strokeLinecap="round"
-                                    strokeLinejoin="round"
-                                  />
-                                </svg>
-                              ) : (
-                                <CircleOff
-                                  size={8}
-                                  style={{ color: '#FB2C36' }}
-                                />
-                              )}
-                              {pest.custom_label}
-                            </div>
-                          );
-                        })}
-                    </div>
-                  </div>
-
-                  {/* Add Service Button */}
-                  {serviceSelections.length < 3 &&
-                    serviceSelections.some(sel => sel.servicePlan) && (
-                      <div className={styles.addServiceButtonContainer}>
-                        <button
-                          type="button"
-                          onClick={addServiceSelection}
-                          className={styles.addServiceButton}
-                        >
-                          <Plus size={20} />
-                          Add Service
-                        </button>
-                      </div>
-                    )}
-                </div>
-
-                {/* Add-On Services Section */}
-                {serviceSelections[0]?.servicePlan && (
-                  <div style={{ marginTop: '32px', paddingTop: '24px', borderTop: '1px solid #e5e7eb' }}>
-                    <EligibleAddOnSelector
-                      companyId={lead.company_id}
-                      servicePlanId={serviceSelections[0].servicePlan.id}
-                      selectedAddonIds={selectedAddOns}
-                      onToggleAddon={handleToggleAddon}
-                    />
-                  </div>
-                )}
-
-                {/* Plan Pricing Section */}
-                {serviceSelections.some(sel => sel.servicePlan) && (
-                  <>
-                    <h4 className={cardStyles.defaultText}>Plan Pricing</h4>
-                    <div className={styles.planPricingContainer}>
-                      {serviceSelections.length === 1 ? (
-                        // Single Plan Pricing Display
-                        serviceSelections[0].servicePlan && (
-                          <div className={styles.singlePlanPricing}>
-                            <div className={styles.pricingGrid}>
-                              <div className={styles.pricingColumn}>
-                                <div className={styles.pricingLabel}>
-                                  Recurring Price
-                                </div>
-                                <div className={styles.recurringPrice}>
-                                  $
-                                  {quote?.line_items?.[0]
-                                    ?.final_recurring_price || 0}
-                                  <span className={styles.perMonth}>/mo</span>
-                                </div>
-                              </div>
-                              <div className={styles.pricingColumn}>
-                                <div className={styles.pricingLabel}>
-                                  Initial Price
-                                </div>
-                                <div className={styles.initialPrice}>
-                                  ${Math.round(quote?.line_items?.[0]
-                                    ?.final_initial_price || 0)}
-                                </div>
-                                {quote?.line_items?.[0]?.discount_percentage ? (
-                                  <div className={styles.originalPrice}>
-                                    Originally $
-                                    {Math.round(quote?.line_items?.[0]?.initial_price || 0)}{' '}
-                                    (-
-                                    {
-                                      quote?.line_items?.[0]
-                                        ?.discount_percentage
-                                    }
-                                    %)
-                                  </div>
-                                ) : null}
-                              </div>
-                              <div className={styles.pricingColumn}>
-                                <div className={styles.pricingLabel}>
-                                  Treatment Frequency
-                                </div>
-                                <div className={styles.frequency}>
-                                  {serviceSelections[0].frequency
-                                    .charAt(0)
-                                    .toUpperCase() +
-                                    serviceSelections[0].frequency.slice(1)}
-                                </div>
-                                <div className={styles.inspection}>
-                                  Inspection Included
-                                </div>
-                              </div>
-                            </div>
-
-                            {/* Add-Ons for Single Plan */}
-                            {quote?.line_items && quote.line_items.filter(item => item.addon_service_id != null && item.addon_service_id !== '').length > 0 && (
-                              <div className={styles.addOnsBreakdown}>
-                                <div className={styles.addOnsHeader}>Add-On Services:</div>
-                                {quote.line_items
-                                  .filter(item => item.addon_service_id != null && item.addon_service_id !== '')
-                                  .map((addonItem) => (
-                                    <div key={addonItem.id} className={styles.addonLineItem}>
-                                      <div className={styles.addonName}>
-                                        {addonItem.plan_name}
-                                      </div>
-                                      <div className={styles.addonPrices}>
-                                        <span className={styles.addonRecurring}>
-                                          +${addonItem.final_recurring_price}/mo
-                                        </span>
-                                        {addonItem.final_initial_price > 0 && (
-                                          <span className={styles.addonInitial}>
-                                            ${Math.round(addonItem.final_initial_price)} initial
-                                          </span>
-                                        )}
-                                      </div>
-                                    </div>
-                                  ))}
-                              </div>
-                            )}
-
-                            {/* Total with Add-Ons */}
-                            {quote?.line_items && quote.line_items.filter(item => item.addon_service_id != null && item.addon_service_id !== '').length > 0 && (
-                              <div className={styles.singlePlanTotal}>
-                                <div className={styles.totalRow}>
-                                  <span className={styles.totalLabel}>Total Recurring:</span>
-                                  <span className={styles.totalValue}>
-                                    ${Math.round(quote?.total_recurring_price || 0)}/mo
-                                  </span>
-                                </div>
-                                <div className={styles.totalRow}>
-                                  <span className={styles.totalLabel}>Total Initial:</span>
-                                  <span className={styles.totalValue}>
-                                    ${Math.round(quote?.total_initial_price || 0)}
-                                  </span>
-                                </div>
-                              </div>
-                            )}
-                          </div>
-                        )
-                      ) : (
-                        // Multiple Plans Pricing Display
-                        <div className={styles.multiplePlansPricing}>
-                          {serviceSelections
-                            .filter(sel => sel.servicePlan)
-                            .map((selection, index) => {
-                              const lineItem = quote?.line_items?.find(
-                                item =>
-                                  item.display_order === selection.displayOrder
-                              );
-                              return (
-                                <div
-                                  key={selection.id}
-                                  className={styles.planLineItem}
-                                >
-                                  <div className={styles.lineItemHeader}>
-                                    Service {index + 1}:{' '}
-                                    {selection.servicePlan?.plan_name}
-                                  </div>
-                                  <div className={styles.lineItemPricing}>
-                                    <div className={styles.lineItemColumn}>
-                                      <div className={styles.lineItemLabel}>
-                                        Recurring Price
-                                      </div>
-                                      <div
-                                        className={
-                                          styles.lineItemRecurringPrice
-                                        }
-                                      >
-                                        ${Math.round(lineItem?.final_recurring_price || 0)}
-                                        <span
-                                          className={styles.lineItemPerMonth}
-                                        >
-                                          /mo
-                                        </span>
-                                      </div>
-                                    </div>
-                                    <div className={styles.lineItemColumn}>
-                                      <div className={styles.lineItemLabel}>
-                                        Initial Price
-                                      </div>
-                                      <div
-                                        className={styles.lineItemInitialPrice}
-                                      >
-                                        ${Math.round(lineItem?.final_initial_price || 0)}
-                                      </div>
-                                      {lineItem?.discount_percentage ? (
-                                        <div
-                                          className={
-                                            styles.lineItemOriginalPrice
-                                          }
-                                        >
-                                          Originally $
-                                          {Math.round(lineItem?.initial_price || 0)} (-
-                                          {lineItem?.discount_percentage}%)
-                                        </div>
-                                      ) : null}
-                                    </div>
-                                    <div className={styles.lineItemColumn}>
-                                      <div className={styles.lineItemLabel}>
-                                        Treatment Frequency
-                                      </div>
-                                      <div className={styles.lineItemFrequency}>
-                                        {selection.frequency
-                                          .charAt(0)
-                                          .toUpperCase() +
-                                          selection.frequency.slice(1)}
-                                      </div>
-                                      <div
-                                        className={styles.lineItemInspection}
-                                      >
-                                        Inspection Included
-                                      </div>
-                                    </div>
-                                  </div>
-                                </div>
-                              );
-                            })}
-
-                          {/* Add-Ons Section */}
-                          {quote?.line_items && quote.line_items.filter(item => item.addon_service_id != null && item.addon_service_id !== '').length > 0 && (
-                            <div className={styles.addOnsSection}>
-                              <div className={styles.addOnsSectionHeader}>Add-On Services</div>
-                              {quote.line_items
-                                .filter(item => item.addon_service_id != null && item.addon_service_id !== '')
-                                .map((addonItem) => (
-                                  <div key={addonItem.id} className={styles.planLineItem}>
-                                    <div className={styles.lineItemHeader}>
-                                      {addonItem.plan_name}
-                                    </div>
-                                    <div className={styles.lineItemPricing}>
-                                      <div className={styles.lineItemColumn}>
-                                        <div className={styles.lineItemLabel}>
-                                          Recurring Price
-                                        </div>
-                                        <div className={styles.lineItemRecurringPrice}>
-                                          ${Math.round(addonItem.final_recurring_price || 0)}
-                                          <span className={styles.lineItemPerMonth}>/mo</span>
-                                        </div>
-                                      </div>
-                                      <div className={styles.lineItemColumn}>
-                                        <div className={styles.lineItemLabel}>
-                                          Initial Price
-                                        </div>
-                                        <div className={styles.lineItemInitialPrice}>
-                                          ${Math.round(addonItem.final_initial_price || 0)}
-                                        </div>
-                                      </div>
-                                    </div>
-                                  </div>
-                                ))}
-                            </div>
-                          )}
-
-                          {/* Total Cost Section */}
-                          <div className={styles.totalCostSection}>
-                            <div className={styles.totalCostHeader}>
-                              Total Cost:
-                            </div>
-                            <div className={styles.totalCostGrid}>
-                              <div className={styles.totalColumn}>
-                                <div className={styles.totalLabel}>
-                                  Total Recurring
-                                </div>
-                                <div className={styles.totalRecurringPrice}>
-                                  ${Math.round(quote?.total_recurring_price || 0)}
-                                  <span className={styles.totalPerMonth}>
-                                    /mo
-                                  </span>
-                                </div>
-                              </div>
-                              <div className={styles.totalColumn}>
-                                <div className={styles.totalLabel}>
-                                  Total Initial
-                                </div>
-                                <div className={styles.totalInitialPrice}>
-                                  ${Math.round(quote?.total_initial_price || 0)}
-                                </div>
-                                {(() => {
-                                  const totalBaseInitial =
-                                    quote?.line_items?.reduce(
-                                      (sum, item) =>
-                                        sum + (item.initial_price || 0),
-                                      0
-                                    ) || 0;
-                                  const savings =
-                                    totalBaseInitial -
-                                    (quote?.total_initial_price || 0);
-                                  return savings > 0 ? (
-                                    <div className={styles.totalSavings}>
-                                      Savings: ${Math.round(savings)}
-                                    </div>
-                                  ) : null;
-                                })()}
-                              </div>
-                            </div>
-                          </div>
-                        </div>
-                      )}
-                    </div>
-                  </>
-                )}
-
-                {/* Plan Information Section */}
-                <h4 className={cardStyles.defaultText}>Plan Information</h4>
-                <div className={styles.planInfoContainer}>
-                  <div className={styles.tabContainer}>
-                    {[
-                      { id: 'overview', label: 'Plan Overview' },
-                      { id: 'pests', label: 'Covered Pests' },
-                      { id: 'expect', label: 'What to Expect' },
-                      { id: 'faqs', label: 'FAQs' },
-                    ].map((tab, index, array) => (
-                      <button
-                        key={tab.id}
-                        onClick={() => setActiveServiceTab(tab.id)}
-                        className={`${styles.tabButton} ${
-                          activeServiceTab === tab.id
-                            ? styles.active
-                            : styles.inactive
-                        } ${index === 0 ? styles.firstTab : ''} ${
-                          index === array.length - 1 ? styles.lastTab : ''
-                        }`}
-                      >
-                        {tab.label}
-                      </button>
-                    ))}
-                  </div>
-
-                  {/* Tab Content */}
-                  <div className={styles.tabContent}>
-                    {activeServiceTab === 'overview' && (
-                      <div className={styles.tabContentInner}>
-                        <div className={styles.planOverviewScroll}>
-                          {serviceSelections
-                            .filter(sel => sel.servicePlan)
-                            .map((selection, index) => (
-                              <div
-                                key={selection.id}
-                                className={styles.planSection}
-                              >
-                                <h4 className={styles.planTitle}>
-                                  {selection.servicePlan.plan_name}
-                                  {serviceSelections.filter(
-                                    sel => sel.servicePlan
-                                  ).length > 1 && (
-                                    <span className={styles.planNumber}>
-                                      ({index + 1}/
-                                      {
-                                        serviceSelections.filter(
-                                          sel => sel.servicePlan
-                                        ).length
-                                      }
-                                      )
-                                    </span>
-                                  )}
-                                  {selection.servicePlan.highlight_badge && (
-                                    <span
-                                      style={{
-                                        marginLeft: '8px',
-                                        padding: '2px 8px',
-                                        backgroundColor: 'var(--action-500)',
-                                        color: 'white',
-                                        fontSize: '12px',
-                                        fontWeight: '500',
-                                        borderRadius: '12px',
-                                      }}
-                                    >
-                                      {selection.servicePlan.highlight_badge}
-                                    </span>
-                                  )}
-                                </h4>
-                                <p
-                                  style={{
-                                    margin: '0 0 16px 0',
-                                    color: 'var(--gray-600)',
-                                    fontSize: '14px',
-                                  }}
-                                >
-                                  {selection.servicePlan.plan_description}
-                                </p>
-
-                                <h5
-                                  style={{
-                                    margin: '0 0 12px 0',
-                                    fontSize: '14px',
-                                    fontWeight: '600',
-                                    color: 'var(--gray-900)',
-                                  }}
-                                >
-                                  Plan Features
-                                </h5>
-                                {selection.servicePlan.plan_features &&
-                                Array.isArray(
-                                  selection.servicePlan.plan_features
-                                ) ? (
-                                  <ul
-                                    style={{
-                                      margin: '0',
-                                      paddingLeft: '20px',
-                                      color: 'var(--gray-700)',
-                                    }}
-                                  >
-                                    {selection.servicePlan.plan_features.map(
-                                      (feature: string, idx: number) => (
-                                        <li key={idx}>{feature}</li>
-                                      )
-                                    )}
-                                  </ul>
-                                ) : (
-                                  <p
-                                    style={{
-                                      color: 'var(--gray-500)',
-                                      fontStyle: 'italic',
-                                    }}
-                                  >
-                                    No features listed
-                                  </p>
-                                )}
-                              </div>
-                            ))}
-                        </div>
-                      </div>
-                    )}
-
-                    {activeServiceTab === 'pests' && (
-                      <div className={styles.tabContentInner}>
-                        <h4
-                          style={{
-                            margin: '0 0 12px 0',
-                            fontSize: '16px',
-                            fontWeight: '600',
-                            color: 'var(--gray-900)',
-                          }}
-                        >
-                          Covered Pests
-                        </h4>
-                        {(() => {
-                          // Collect all unique pests from all selected plans
-                          const allPestCoverage = new Map<
-                            string,
-                            { pest: any; coverageLevel: string }
-                          >();
-
-                          serviceSelections
-                            .filter(sel => sel.servicePlan)
-                            .forEach(selection => {
-                              if (selection.servicePlan.pest_coverage) {
-                                selection.servicePlan.pest_coverage.forEach(
-                                  (coverage: any) => {
-                                    const pest = pestOptions.find(
-                                      p => p.id === coverage.pest_id
-                                    );
-                                    if (
-                                      pest &&
-                                      !allPestCoverage.has(coverage.pest_id)
-                                    ) {
-                                      allPestCoverage.set(coverage.pest_id, {
-                                        pest,
-                                        coverageLevel: coverage.coverage_level,
-                                      });
-                                    }
-                                  }
-                                );
-                              }
-                            });
-
-                          if (allPestCoverage.size === 0) {
-                            return (
-                              <p
-                                style={{
-                                  color: 'var(--gray-500)',
-                                  fontStyle: 'italic',
-                                }}
-                              >
-                                No pest coverage information available
-                              </p>
-                            );
-                          }
-
-                          return (
-                            <div
-                              style={{
-                                display: 'grid',
-                                gridTemplateColumns:
-                                  'repeat(auto-fill, minmax(150px, 1fr))',
-                                gap: '8px',
-                              }}
-                            >
-                              {Array.from(allPestCoverage.values()).map(
-                                ({ pest, coverageLevel }) => (
-                                  <div
-                                    key={pest.id}
-                                    style={{
-                                      padding: '8px 12px',
-                                      backgroundColor: 'var(--gray-50)',
-                                      borderRadius: '6px',
-                                      fontSize: '14px',
-                                      color: 'var(--gray-700)',
-                                      border:
-                                        coverageLevel !== 'full'
-                                          ? '1px dashed var(--gray-300)'
-                                          : '1px solid var(--gray-200)',
-                                    }}
-                                  >
-                                    {pest.custom_label || pest.name}
-                                    {coverageLevel !== 'full' && (
-                                      <span
-                                        style={{
-                                          display: 'block',
-                                          fontSize: '12px',
-                                          color: 'var(--gray-500)',
-                                          textTransform: 'capitalize',
-                                        }}
-                                      >
-                                        ({coverageLevel})
-                                      </span>
-                                    )}
-                                  </div>
-                                )
-                              )}
-                            </div>
-                          );
-                        })()}
-                      </div>
-                    )}
-
-                    {activeServiceTab === 'expect' && (
-                      <div className={styles.tabContentInner}>
-                        <div className={styles.planOverviewScroll}>
-                          {serviceSelections
-                            .filter(sel => sel.servicePlan)
-                            .map((selection, index) => (
-                              <div
-                                key={selection.id}
-                                className={styles.planSection}
-                              >
-                                <h4
-                                  style={{
-                                    margin: '0 0 12px 0',
-                                    fontSize: '16px',
-                                    fontWeight: '600',
-                                    color: 'var(--gray-900)',
-                                  }}
-                                >
-                                  {selection.servicePlan.plan_name} - What to
-                                  Expect
-                                  {serviceSelections.filter(
-                                    sel => sel.servicePlan
-                                  ).length > 1 && (
-                                    <span className={styles.planNumber}>
-                                      {' '}
-                                      ({index + 1}/
-                                      {
-                                        serviceSelections.filter(
-                                          sel => sel.servicePlan
-                                        ).length
-                                      }
-                                      )
-                                    </span>
-                                  )}
-                                </h4>
-                                <div
-                                  style={{
-                                    color: 'var(--gray-700)',
-                                    lineHeight: '1.6',
-                                  }}
-                                >
-                                  <p>
-                                    Treatment frequency:{' '}
-                                    <strong>
-                                      {
-                                        selection.servicePlan
-                                          .treatment_frequency
-                                      }
-                                    </strong>
-                                  </p>
-                                  <p>
-                                    Billing cycle:{' '}
-                                    <strong>
-                                      {selection.servicePlan.billing_frequency}
-                                    </strong>
-                                  </p>
-                                  {selection.servicePlan
-                                    .includes_inspection && (
-                                    <p>✓ Initial inspection included</p>
-                                  )}
-                                  <div
-                                    style={{
-                                      marginTop: '16px',
-                                      padding: '12px',
-                                      backgroundColor: 'var(--blue-50)',
-                                      borderRadius: '6px',
-                                      border: '1px solid var(--blue-200)',
-                                    }}
-                                  >
-                                    <p
-                                      style={{
-                                        margin: '0',
-                                        fontSize: '14px',
-                                        color: 'var(--blue-700)',
-                                      }}
-                                    >
-                                      Our{' '}
-                                      {selection.servicePlan.plan_name.toLowerCase()}{' '}
-                                      provides comprehensive protection with{' '}
-                                      {
-                                        selection.servicePlan
-                                          .treatment_frequency
-                                      }{' '}
-                                      treatments to keep your property pest-free
-                                      year-round.
-                                    </p>
-                                  </div>
-                                </div>
-                              </div>
-                            ))}
-                        </div>
-                      </div>
-                    )}
-
-                    {activeServiceTab === 'faqs' && (
-                      <div className={styles.tabContentInner}>
-                        <div className={styles.planOverviewScroll}>
-                          {serviceSelections
-                            .filter(sel => sel.servicePlan)
-                            .map((selection, index) => (
-                              <div
-                                key={selection.id}
-                                className={styles.planSection}
-                              >
-                                <h4
-                                  style={{
-                                    margin: '0 0 12px 0',
-                                    fontSize: '16px',
-                                    fontWeight: '600',
-                                    color: 'var(--gray-900)',
-                                  }}
-                                >
-                                  {selection.servicePlan.plan_name} - Frequently
-                                  Asked Questions
-                                  {serviceSelections.filter(
-                                    sel => sel.servicePlan
-                                  ).length > 1 && (
-                                    <span className={styles.planNumber}>
-                                      {' '}
-                                      ({index + 1}/
-                                      {
-                                        serviceSelections.filter(
-                                          sel => sel.servicePlan
-                                        ).length
-                                      }
-                                      )
-                                    </span>
-                                  )}
-                                </h4>
-                                {selection.servicePlan.plan_faqs &&
-                                Array.isArray(
-                                  selection.servicePlan.plan_faqs
-                                ) ? (
-                                  <div style={{ display: 'grid', gap: '16px' }}>
-                                    {selection.servicePlan.plan_faqs.map(
-                                      (faq: any, idx: number) => (
-                                        <div
-                                          key={idx}
-                                          style={{
-                                            padding: '16px',
-                                            backgroundColor: 'var(--gray-50)',
-                                            borderRadius: '6px',
-                                          }}
-                                        >
-                                          <h5
-                                            style={{
-                                              margin: '0 0 8px 0',
-                                              fontSize: '14px',
-                                              fontWeight: '600',
-                                              color: 'var(--gray-900)',
-                                            }}
-                                          >
-                                            {faq.question}
-                                          </h5>
-                                          <p
-                                            style={{
-                                              margin: '0',
-                                              fontSize: '14px',
-                                              color: 'var(--gray-700)',
-                                              lineHeight: '1.5',
-                                            }}
-                                          >
-                                            {faq.answer}
-                                          </p>
-                                        </div>
-                                      )
-                                    )}
-                                  </div>
-                                ) : (
-                                  <p
-                                    style={{
-                                      color: 'var(--gray-500)',
-                                      fontStyle: 'italic',
-                                    }}
-                                  >
-                                    No FAQs available for this plan
-                                  </p>
-                                )}
-                              </div>
-                            ))}
-                        </div>
-                      </div>
-                    )}
-                  </div>
-                </div>
-
-                {/* Preferred Date and Time Inputs */}
-                <div className={`${styles.gridRow} ${styles.twoColumns}`}>
-                  <div className={styles.formField}>
-                    <label className={styles.fieldLabel}>Preferred Date</label>
-                    <input
-                      type="date"
-                      className={styles.selectInput}
-                      value={preferredDate}
-                      onChange={e => {
-                        setPreferredDate(e.target.value);
-                        updateLeadRequestedDate(e.target.value);
-                      }}
-                      placeholder="Enter preferred date"
-                    />
-                  </div>
-                  <div className={styles.formField}>
-                    <label className={styles.fieldLabel}>Preferred Time</label>
-                    <CustomDropdown
-                      options={[
-                        { value: 'morning', label: 'Morning (8AM - 12PM)' },
-                        { value: 'afternoon', label: 'Afternoon (12PM - 5PM)' },
-                        { value: 'evening', label: 'Evening (5PM - 8PM)' },
-                        { value: 'anytime', label: 'Anytime' },
-                      ]}
-                      value={preferredTime}
-                      onChange={value => {
-                        setPreferredTime(value);
-                        updateLeadRequestedTime(value);
-                      }}
-                      placeholder="Enter preferred time"
-                    />
-                  </div>
-                </div>
-              </>
-            )}
-          </div>
-        ),
-      },
-      {
-        id: 'quote',
-        label: 'Quote Summary',
-        content: (
-          <QuoteSummaryCard
-            quote={quote}
->>>>>>> 1663ea0b
             lead={lead}
             quote={quote}
             isQuoteUpdating={isQuoteUpdating}
             pricingSettings={pricingSettings}
-            pestOptions={pestOptions}
-            allServicePlans={allServicePlans}
-            serviceSelections={serviceSelections}
             selectedPests={selectedPests}
             additionalPests={additionalPests}
-            selectedAddOns={selectedAddOns}
-            loadingPlan={loadingPlan}
-            loadingPestOptions={loadingPestOptions}
             homeSize={homeSize}
             yardSize={yardSize}
             selectedHomeSizeOption={selectedHomeSizeOption}
             selectedYardSizeOption={selectedYardSizeOption}
-            homeSizeOptions={homeSizeOptions}
-            yardSizeOptions={yardSizeOptions}
-            preferredDate={preferredDate}
-            preferredTime={preferredTime}
-            onPestsChange={handlePestsChange}
-            onHomeSizeChange={handleHomeSizeChange}
-            onYardSizeChange={handleYardSizeChange}
-            onServiceSelectionChange={setServiceSelections}
-            onAddOnToggle={handleToggleAddon}
-            onPreferredDateChange={setPreferredDate}
-            onPreferredTimeChange={setPreferredTime}
             onEmailQuote={handleEmailQuote}
             onShowToast={onShowToast}
             onRequestUndo={onRequestUndo}
@@ -3080,8 +417,6 @@
             setYardSize={setYardSize}
             setSelectedHomeSizeOption={setSelectedHomeSizeOption}
             setSelectedYardSizeOption={setSelectedYardSizeOption}
-            setPreferredDate={setPreferredDate}
-            setPreferredTime={setPreferredTime}
           />
           <LeadSchedulingSection
             lead={lead}
