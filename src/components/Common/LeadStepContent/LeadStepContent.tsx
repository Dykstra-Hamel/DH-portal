import { useState, useEffect, useMemo, useRef, useCallback } from 'react';
import Image from 'next/image';
import { Lead } from '@/types/lead';
import { TabCard, TabItem } from '@/components/Common/TabCard/TabCard';
import { QuoteSummaryCard } from '@/components/Common/QuoteSummaryCard/QuoteSummaryCard';
import { SalesCadenceCard } from '@/components/Common/SalesCadenceCard/SalesCadenceCard';
import { ManageLeadModal } from '@/components/Common/ManageLeadModal/ManageLeadModal';
import { AssignSuccessModal } from '@/components/Common/AssignSuccessModal/AssignSuccessModal';
import { CompleteTaskModal } from '@/components/Common/CompleteTaskModal/CompleteTaskModal';
import { ServiceConfirmationModal } from '@/components/Common/ServiceConfirmationModal/ServiceConfirmationModal';
import { PestSelection } from '@/components/Common/PestSelection/PestSelection';
import { AdditionalPestsSelection } from '@/components/Common/AdditionalPestsSelection/AdditionalPestsSelection';
import { CustomDropdown } from '@/components/Common/CustomDropdown/CustomDropdown';
import EligibleAddOnSelector from '@/components/Quotes/EligibleAddOnSelector/EligibleAddOnSelector';
import { useUser } from '@/hooks/useUser';
import { useAssignableUsers } from '@/hooks/useAssignableUsers';
import { usePricingSettings } from '@/hooks/usePricingSettings';
import { useQuoteRealtime } from '@/hooks/useQuoteRealtime';
import { authenticatedFetch, adminAPI } from '@/lib/api-client';
import {
  createCustomerChannel,
  removeCustomerChannel,
  subscribeToCustomerUpdates,
} from '@/lib/realtime/customer-channel';
import AudioPlayer from '@/components/Common/AudioPlayer/AudioPlayer';
import {
  generateHomeSizeOptions,
  generateYardSizeOptions,
  findSizeOptionByValue,
} from '@/lib/pricing-calculations';
import {
  SquareUserRound,
  SquareActivity,
  NotebookPen,
  ChevronDown,
  Users,
  Trash2,
  MessageSquareMore,
  Plus,
  CircleOff,
  Phone,
  Mail,
  X,
  CalendarCheck,
  ListCollapse,
} from 'lucide-react';
import styles from './LeadStepContent.module.scss';
import cadenceStyles from '../SalesCadenceCard/SalesCadenceCard.module.scss';
import cardStyles from '@/components/Common/InfoCard/InfoCard.module.scss';
import { LeadDetailsSidebar } from './components/LeadDetailsSidebar/LeadDetailsSidebar';

interface LeadStepContentProps {
  lead: Lead;
  isAdmin: boolean;
  onLeadUpdate?: (updatedLead?: Lead) => void;
  onShowToast?: (message: string, type: 'success' | 'error') => void;
  onRequestUndo?: (undoHandler: () => Promise<void>) => void;
  onEmailQuote?: () => void;
  onFinalizeSale?: (handler: () => void) => void;
}

export function LeadStepContent({
  lead,
  isAdmin,
  onLeadUpdate,
  onShowToast,
  onRequestUndo,
  onEmailQuote,
  onFinalizeSale,
}: LeadStepContentProps) {
  const [ticketType, setTicketType] = useState('sales');
  const [selectedAssignee, setSelectedAssignee] = useState('');
  const [isAssignmentDropdownOpen, setIsAssignmentDropdownOpen] =
    useState(false);
  const [isSidebarExpanded, setIsSidebarExpanded] = useState(false);
  const [isAssigning, setIsAssigning] = useState(false);
  const [showCallSummary, setShowCallSummary] = useState(false);
  const [showManageLeadModal, setShowManageLeadModal] = useState(false);
  const [showAssignSuccessModal, setShowAssignSuccessModal] = useState(false);
  const [assignedUserInfo, setAssignedUserInfo] = useState<{
    name: string;
    title: string;
    avatar?: string | null;
  } | null>(null);
  const [showCompleteTaskModal, setShowCompleteTaskModal] = useState(false);
  const [pendingActivity, setPendingActivity] = useState<{
    type: string;
    notes: string;
  } | null>(null);

  // Service Confirmation state
  const [showServiceConfirmationModal, setShowServiceConfirmationModal] =
    useState(false);
  const [scheduledDate, setScheduledDate] = useState<string>(
    lead.scheduled_date || ''
  );
  const [scheduledTime, setScheduledTime] = useState<string>(
    lead.scheduled_time || ''
  );
  const [confirmationNote, setConfirmationNote] = useState<string>('');

  // Refs
  const pestDropdownRef = useRef<HTMLDivElement>(null);
  const additionalPestDropdownRef = useRef<HTMLDivElement>(null);
  const assignmentDropdownRef = useRef<HTMLDivElement>(null);
  const customerChannelRef = useRef<any>(null);

  const [homeSize, setHomeSize] = useState<number | ''>('');
  const [yardSize, setYardSize] = useState<number | ''>('');
  const [selectedHomeSizeOption, setSelectedHomeSizeOption] =
    useState<string>('');
  const [selectedYardSizeOption, setSelectedYardSizeOption] =
    useState<string>('');

  // Quote step state
  const [selectedPests, setSelectedPests] = useState<string[]>([]);
  const [additionalPests, setAdditionalPests] = useState<string[]>([]);
  const [isPestDropdownOpen, setIsPestDropdownOpen] = useState(false);
  const [isAdditionalPestDropdownOpen, setIsAdditionalPestDropdownOpen] =
    useState(false);
  const [pestOptions, setPestOptions] = useState<any[]>([]);
  const initialLineItemCreatedRef = useRef(false);
  const lineItemCreationLockRef = useRef<Set<number>>(new Set());
  const initialTabSetRef = useRef(false);
  const discountsFetchedRef = useRef<Set<string>>(new Set());
  const [serviceSelections, setServiceSelections] = useState<
    Array<{
      id: string;
      servicePlan: any | null;
      displayOrder: number;
      frequency: string;
      discount: string;
      customInitialPrice?: number;
      customRecurringPrice?: number;
      isCustomPriced?: boolean;
    }>
  >([
    {
      id: '1',
      servicePlan: null,
      displayOrder: 0,
      frequency: '',
      discount: '',
    }, // First selection always exists
  ]);

  const [calculatedPrices, setCalculatedPrices] = useState<Record<number, {
    initial: number;
    recurring: number;
  }>>({});
  const [allServicePlans, setAllServicePlans] = useState<any[]>([]);
  const [loadingPestOptions, setLoadingPestOptions] = useState(false);
  const [loadingPlan, setLoadingPlan] = useState(false);
  const [loadingServicePlans, setLoadingServicePlans] = useState(false);
  const [loadingDiscounts, setLoadingDiscounts] = useState(false);
  const [activeServiceTab, setActiveServiceTab] = useState('overview');
  const [serviceFrequency, setServiceFrequency] = useState<string>('');
  const [discount, setDiscount] = useState<string>('');
  const [availableDiscounts, setAvailableDiscounts] = useState<
    Record<
      string,
      Array<{
        id: string;
        name: string;
        description: string | null;
        discount_type: 'percentage' | 'fixed_amount';
        discount_value: number;
        applies_to_price: 'initial' | 'recurring' | 'both';
        requires_manager: boolean;
      }>
    >
  >({});

  // Add-on services state
  const [selectedAddOns, setSelectedAddOns] = useState<string[]>([]);

  // Custom pricing expansion state (tracks which service selection has custom pricing expanded)
  const [customPricingExpanded, setCustomPricingExpanded] = useState<Record<number, boolean>>({});
  const [eligibleAddOns, setEligibleAddOns] = useState<any[]>([]);
  const [loadingAddOns, setLoadingAddOns] = useState(false);

  const [preferredDate, setPreferredDate] = useState<string>('');
  const [preferredTime, setPreferredTime] = useState<string>('');

  // Contact Log activity state
  const [selectedActionType, setSelectedActionType] = useState<string>('');
  const [activityNotes, setActivityNotes] = useState<string>('');
  const [isLoggingActivity, setIsLoggingActivity] = useState(false);
  const [nextTask, setNextTask] = useState<any | null>(null);
  const [loadingNextTask, setLoadingNextTask] = useState(false);
  const [hasActiveCadence, setHasActiveCadence] = useState<boolean | null>(
    null
  );
  const [isStartingCadence, setIsStartingCadence] = useState(false);
  const [selectedCadenceId, setSelectedCadenceId] = useState<string | null>(
    null
  );

  const { user, profile } = useUser();
  const { users: assignableUsers } = useAssignableUsers({
    companyId: lead.company_id,
    departmentType: ticketType === 'support' ? 'support' : 'sales',
    enabled: ticketType !== 'junk',
  });
  const { settings: pricingSettings } = usePricingSettings(lead.company_id);

  // Real-time quote updates - single source of truth
  const {
    quote,
    isUpdating: isQuoteUpdating,
    broadcastUpdate: broadcastQuoteUpdate,
  } = useQuoteRealtime({
    leadId: lead.id,
    userId: user?.id,
    enabled: lead.lead_status === 'quoted' || lead.lead_status === 'scheduling',
  });

  // Helper functions for managing service selections
  const addServiceSelection = () => {
    if (serviceSelections.length >= 3) return;

    const nextId = (serviceSelections.length + 1).toString();
    const nextDisplayOrder = serviceSelections.length;

    setServiceSelections([
      ...serviceSelections,
      {
        id: nextId,
        servicePlan: null,
        displayOrder: nextDisplayOrder,
        frequency: '',
        discount: '',
      },
    ]);
  };

  const removeServiceSelection = async (displayOrder: number) => {
    // Don't allow removing the first selection
    if (displayOrder === 0) return;

    // Remove from local state first
    const updatedSelections = serviceSelections
      .filter(sel => sel.displayOrder !== displayOrder)
      .map((sel, index) => ({
        ...sel,
        displayOrder: index,
      }));

    setServiceSelections(updatedSelections);

    // If there's a corresponding line item in the database, we need to delete it
    // This is done by fetching all current line items and removing the one at this display order
    const lineItemToDelete = quote?.line_items?.find(
      item => item.display_order === displayOrder
    );

    if (lineItemToDelete && quote) {
      try {
        // Use the Supabase admin client to delete the line item directly
        const response = await fetch(
          `/api/quote-line-items/${lineItemToDelete.id}`,
          {
            method: 'DELETE',
          }
        );

        if (!response.ok) {
          // If delete fails, just refresh the quote to get updated state
          console.warn('Failed to delete line item, refreshing quote');
        }

        // Fetch updated quote to refresh state
        const quoteResponse = await fetch(`/api/quotes/${quote.id}`);
        if (quoteResponse.ok) {
          const quoteData = await quoteResponse.json();
          if (quoteData.success && quoteData.data) {
            await broadcastQuoteUpdate(quoteData.data);
          }
        }

        onShowToast?.('Service removed successfully', 'success');
      } catch (error) {
        console.error('Error removing service selection:', error);
        onShowToast?.('Failed to remove service from database', 'error');
      }
    }
  };

  const updateServiceSelection = async (displayOrder: number, plan: any) => {
    // Update local state
    setServiceSelections(
      serviceSelections.map(sel =>
        sel.displayOrder === displayOrder ? { ...sel, servicePlan: plan } : sel
      )
    );

    // Fetch available discounts for this plan
    if (plan?.id) {
      const discounts = await fetchDiscountsForPlan(plan.id);
      setAvailableDiscounts(prev => ({
        ...prev,
        [plan.id]: discounts,
      }));
    }

    // Update quote line item
    await createOrUpdateQuoteLineItem(plan, displayOrder);
  };

  // Set default assignee to current user when component loads
  useEffect(() => {
    if (user?.id && !selectedAssignee) {
      setSelectedAssignee(user.id);
    }
  }, [user?.id, selectedAssignee]);

  // Set up customer realtime channel for broadcasting updates
  useEffect(() => {
    if (!lead.customer?.id) {
      // Clean up existing channel if no customer
      if (customerChannelRef.current) {
        removeCustomerChannel(customerChannelRef.current);
        customerChannelRef.current = null;
      }
      return;
    }

    // Create customer channel for broadcasting
    const channel = createCustomerChannel(lead.customer.id);
    customerChannelRef.current = channel;

    // Must subscribe to the channel before we can broadcast on it
    subscribeToCustomerUpdates(channel, () => {
      // Empty callback - channel subscription required for broadcasting
    });

    // Cleanup on unmount or when customer ID changes
    return () => {
      if (customerChannelRef.current) {
        removeCustomerChannel(customerChannelRef.current);
        customerChannelRef.current = null;
      }
    };
  }, [lead.customer?.id]);

  // Close pest dropdowns on click outside
  useEffect(() => {
    const handleClickOutside = (event: MouseEvent) => {
      if (
        pestDropdownRef.current &&
        !pestDropdownRef.current.contains(event.target as Node)
      ) {
        setIsPestDropdownOpen(false);
      }
      if (
        additionalPestDropdownRef.current &&
        !additionalPestDropdownRef.current.contains(event.target as Node)
      ) {
        setIsAdditionalPestDropdownOpen(false);
      }
      if (
        assignmentDropdownRef.current &&
        !assignmentDropdownRef.current.contains(event.target as Node)
      ) {
        setIsAssignmentDropdownOpen(false);
      }
    };

    if (
      isPestDropdownOpen ||
      isAdditionalPestDropdownOpen ||
      isAssignmentDropdownOpen
    ) {
      document.addEventListener('mousedown', handleClickOutside);
    }

    return () => {
      document.removeEventListener('mousedown', handleClickOutside);
    };
  }, [
    isPestDropdownOpen,
    isAdditionalPestDropdownOpen,
    isAssignmentDropdownOpen,
  ]);

  // Pre-fill preferred date and time from lead data
  useEffect(() => {
    if (lead.requested_date && !preferredDate) {
      setPreferredDate(lead.requested_date);
    }
    if (lead.requested_time && !preferredTime) {
      setPreferredTime(lead.requested_time);
    }
  }, [lead.requested_date, lead.requested_time, preferredDate, preferredTime]);

  // Pre-fill home size and yard size from service address or quote
  useEffect(() => {
    // Priority 1: Load from quote if available
    if (quote?.home_size_range && selectedHomeSizeOption === '') {
      setSelectedHomeSizeOption(quote.home_size_range);
    }
    if (quote?.yard_size_range && selectedYardSizeOption === '') {
      setSelectedYardSizeOption(quote.yard_size_range);
    }

    // Priority 2: Load from service address if no quote data
    if (
      !quote?.home_size_range &&
      lead.primary_service_address?.home_size_range &&
      selectedHomeSizeOption === ''
    ) {
      setSelectedHomeSizeOption(lead.primary_service_address.home_size_range);
    }
    if (
      !quote?.yard_size_range &&
      lead.primary_service_address?.yard_size_range &&
      selectedYardSizeOption === ''
    ) {
      setSelectedYardSizeOption(lead.primary_service_address.yard_size_range);
    }
  }, [
    lead.primary_service_address?.home_size_range,
    lead.primary_service_address?.yard_size_range,
    quote?.home_size_range,
    quote?.yard_size_range,
    selectedHomeSizeOption,
    selectedYardSizeOption,
  ]);

  // Pre-fill service frequency and discount from quote line items
  useEffect(() => {
    const firstLineItem = quote?.line_items?.[0];
    if (firstLineItem) {
      // Pre-fill service frequency
      if (firstLineItem.service_frequency && serviceFrequency === '') {
        setServiceFrequency(firstLineItem.service_frequency);
      }
      // Pre-fill discount
      if (firstLineItem.discount_percentage !== undefined && discount === '') {
        setDiscount(firstLineItem.discount_percentage.toString());
      }
    }
  }, [quote?.line_items, serviceFrequency, discount]);

  // Load pest options when component loads (for Quote step)
  useEffect(() => {
    const loadPestOptions = async () => {
      if (!lead.company_id) return;

      try {
        setLoadingPestOptions(true);
        const response = await adminAPI.getPestOptions(lead.company_id);
        if (response.success) {
          setPestOptions(response.data);
        }
      } catch (error) {
        console.error('Error loading pest options:', error);
      } finally {
        setLoadingPestOptions(false);
      }
    };

    loadPestOptions();
  }, [lead.company_id]);

  // Reset initial line item creation flag and lock when lead changes
  useEffect(() => {
    initialLineItemCreatedRef.current = false;
    lineItemCreationLockRef.current.clear();
  }, [lead.id]);

  // Load next recommended task from cadence and check if cadence exists
  useEffect(() => {
    const loadCadenceData = async () => {
      try {
        setLoadingNextTask(true);

        // Check if lead has active cadence (authenticatedFetch returns JSON directly, not Response)
        const cadenceResult = await authenticatedFetch(
          `/api/leads/${lead.id}/cadence`
        );
        const hasActiveCadence =
          cadenceResult.data !== null &&
          cadenceResult.data.completed_at === null;
        setHasActiveCadence(hasActiveCadence);

        // Only fetch next task if cadence exists
        if (hasActiveCadence) {
          const taskResult = await authenticatedFetch(
            `/api/leads/${lead.id}/next-task`
          );
          setNextTask(taskResult.data);
        } else {
          setNextTask(null);
        }
      } catch (error) {
        console.error('Error loading cadence data:', error);
        // If there's an error, assume no cadence
        setHasActiveCadence(false);
        setNextTask(null);
      } finally {
        setLoadingNextTask(false);
      }
    };

    loadCadenceData();
  }, [lead.id]);

  // Calculate and store calculated prices for custom pricing display
  useEffect(() => {
    if (!quote || !pricingSettings) return;

    const newCalculatedPrices: Record<number, { initial: number; recurring: number }> = {};

    serviceSelections.forEach((selection) => {
      if (!selection.servicePlan) return;

      const lineItem = quote.line_items?.find(
        item => item.display_order === selection.displayOrder
      );

      if (lineItem && !lineItem.is_custom_priced) {
        // Use initial_price and recurring_price which are the calculated values before discounts
        newCalculatedPrices[selection.displayOrder] = {
          initial: lineItem.initial_price,
          recurring: lineItem.recurring_price,
        };
      }
    });

    setCalculatedPrices(newCalculatedPrices);
  }, [quote, serviceSelections, pricingSettings]);

  // Pre-populate pests from quote or lead - runs separately to avoid reloading pest options
  useEffect(() => {
    if (pestOptions.length === 0) return;

    // Pre-populate with quote.primary_pest if available, otherwise use lead.pest_type
    const primaryPestValue = quote?.primary_pest || lead.pest_type;

    if (primaryPestValue) {
      const matchingPest = pestOptions.find(
        (pest: any) =>
          pest.name.toLowerCase() === primaryPestValue?.toLowerCase() ||
          pest.slug === primaryPestValue
      );
      if (matchingPest && !selectedPests.includes(matchingPest.id)) {
        setSelectedPests([matchingPest.id]);
      }
    }

    // Pre-populate additional pests from quote.additional_pests
    if (quote?.additional_pests && quote.additional_pests.length > 0) {
      const additionalPestIds = pestOptions
        .filter((pest: any) =>
          quote.additional_pests?.some(
            (pestName: string) =>
              pestName.toLowerCase() === pest.name?.toLowerCase() ||
              pestName.toLowerCase() === pest.custom_label?.toLowerCase()
          )
        )
        .map((pest: any) => pest.id);

      setAdditionalPests(additionalPestIds);

      // Add to selected pests if not already included
      setSelectedPests(prev => {
        const primaryPest = prev[0];
        if (primaryPest) {
          // Filter out any duplicates and ensure primary is first
          const uniqueAdditional = additionalPestIds.filter(
            (id: string) => id !== primaryPest
          );
          return [primaryPest, ...uniqueAdditional];
        }
        return additionalPestIds;
      });
    }
    // eslint-disable-next-line react-hooks/exhaustive-deps
  }, [quote?.additional_pests, lead.pest_type, pestOptions.length]);

  /**
   * Fetches available discounts for a specific service plan
   * Memoized with useCallback to prevent unnecessary re-renders
   */
  const fetchDiscountsForPlan = useCallback(
    async (planId: string) => {
      if (!profile) return [];

      try {
        const isManager =
          profile?.role === 'admin' || profile?.role === 'super_admin';
        const response = await fetch(
          `/api/companies/${lead.company_id}/discounts/available?planId=${planId}&userIsManager=${isManager}`
        );

        if (!response.ok) {
          console.error('Failed to fetch discounts');
          return [];
        }

        const data = await response.json();
        return data.discounts || [];
      } catch (err) {
        console.error('Error fetching discounts:', err);
        return [];
      }
    },
    [profile, lead.company_id]
  );

  // Re-fetch discounts when profile loads if we have service selections but missing discounts
  useEffect(() => {
    if (!profile) return;

    // Get all plan IDs from current serviceSelections
    const planIds = serviceSelections
      .map(s => s.servicePlan?.id)
      .filter((id): id is string => !!id);

    if (planIds.length === 0) return;

    // Check if we're missing discounts for any of these plans
    const missingDiscounts = planIds.filter(planId => {
      // Either never fetched, or fetched but got empty results
      return (
        !discountsFetchedRef.current.has(planId) ||
        !availableDiscounts[planId] ||
        availableDiscounts[planId].length === 0
      );
    });

    if (missingDiscounts.length === 0) return;

    // Re-fetch discounts now that we have profile
    const refetchDiscounts = async () => {
      setLoadingDiscounts(true);
      try {
        for (const planId of missingDiscounts) {
          const discounts = await fetchDiscountsForPlan(planId);
          setAvailableDiscounts(prev => ({
            ...prev,
            [planId]: discounts,
          }));
          discountsFetchedRef.current.add(planId);
        }
      } finally {
        setLoadingDiscounts(false);
      }
    };

    refetchDiscounts();
  }, [profile, serviceSelections, availableDiscounts, fetchDiscountsForPlan]);

  // Initialize serviceSelections from existing quote line items
  useEffect(() => {
    if (
      quote?.line_items &&
      quote.line_items.length > 0 &&
      allServicePlans.length > 0
    ) {
      // Separate line items by type
      const servicePlanItems = quote.line_items.filter(
        item => item.service_plan_id
      );
      const addonItems = quote.line_items.filter(item => item.addon_service_id);

      // Map service plan line items to service selections
      const selectionsFromLineItems = servicePlanItems
        .sort((a, b) => a.display_order - b.display_order)
        .map((lineItem, index) => {
          // Find the full service plan data
          const servicePlan = allServicePlans.find(
            p => p.id === lineItem.service_plan_id
          );

          return {
            id: (index + 1).toString(),
            servicePlan: servicePlan || null,
            displayOrder: lineItem.display_order,
            frequency: lineItem.service_frequency || '',
            discount:
              (lineItem as any).discount_id ||
              lineItem.discount_percentage?.toString() ||
              '',
          };
        });

      // Extract add-on IDs
      const addonIds = addonItems
        .map(item => item.addon_service_id)
        .filter(Boolean) as string[];

      // Only update if selections are different (prevent infinite loop)
      const currentPlanIds = serviceSelections
        .map(s => s.servicePlan?.id)
        .join(',');
      const newPlanIds = selectionsFromLineItems
        .map(s => s.servicePlan?.id)
        .join(',');

      if (currentPlanIds !== newPlanIds) {
        setServiceSelections(selectionsFromLineItems);
        setSelectedAddOns(addonIds); // Sync add-on selections
        initialLineItemCreatedRef.current = true; // Mark as initialized from existing data

        // Fetch discounts for all service plans
        const fetchAllDiscounts = async () => {
          const planIds = selectionsFromLineItems
            .map(s => s.servicePlan?.id)
            .filter((id): id is string => !!id);

          setLoadingDiscounts(true);
          try {
            for (const planId of planIds) {
              const discounts = await fetchDiscountsForPlan(planId);
              setAvailableDiscounts(prev => ({
                ...prev,
                [planId]: discounts,
              }));
              // Only mark as fetched if we have a profile (prevents marking empty fetches)
              if (profile) {
                discountsFetchedRef.current.add(planId);
              }
            }
          } finally {
            setLoadingDiscounts(false);
          }
        };

        fetchAllDiscounts();
      }
    }
  }, [quote?.line_items, allServicePlans, profile, fetchDiscountsForPlan]);

  // Watch for Service Selection tab activation and ensure discounts are loaded
  useEffect(() => {
    if (activeServiceTab === 'service-selection') {
      // Check if any service plans need discounts fetched (using ref to avoid circular dependency)
      const plansMissingDiscounts = serviceSelections
        .filter(
          s =>
            s.servicePlan?.id &&
            !discountsFetchedRef.current.has(s.servicePlan.id)
        )
        .map(s => s.servicePlan?.id)
        .filter((id): id is string => !!id);

      if (plansMissingDiscounts.length > 0) {
        const fetchMissingDiscounts = async () => {
          setLoadingDiscounts(true);
          try {
            for (const planId of plansMissingDiscounts) {
              const discounts = await fetchDiscountsForPlan(planId);
              setAvailableDiscounts(prev => ({
                ...prev,
                [planId]: discounts,
              }));
              // Only mark as fetched if we have a profile (prevents marking empty fetches)
              if (profile) {
                discountsFetchedRef.current.add(planId);
              }
            }
          } finally {
            setLoadingDiscounts(false);
          }
        };
        fetchMissingDiscounts();
      }
    }
  }, [activeServiceTab, serviceSelections, profile, fetchDiscountsForPlan]);

  // Fetch eligible add-ons when primary service plan changes
  useEffect(() => {
    const fetchEligibleAddOns = async (planId: string) => {
      setLoadingAddOns(true);
      try {
        const response = await fetch(
          `/api/add-on-services/${lead.company_id}/eligible-for-plan/${planId}`
        );
        const result = await response.json();
        if (result.success) {
          const eligible = result.addons.filter((a: any) => a.is_eligible);
          setEligibleAddOns(eligible);
        }
      } catch (error) {
        console.error('Error fetching add-ons:', error);
      } finally {
        setLoadingAddOns(false);
      }
    };

    const primaryPlan = serviceSelections[0]?.servicePlan;

    if (primaryPlan?.id && lead.company_id) {
      fetchEligibleAddOns(primaryPlan.id);
    } else {
      setEligibleAddOns([]);
    }
  }, [serviceSelections[0]?.servicePlan?.id, lead.company_id]);

  // Load service plan for first selection when primary pest is selected
  // ONLY if there are no existing line items (auto-recommendation)
  useEffect(() => {
    const loadServicePlan = async () => {
      const primaryPest = selectedPests[0];

      // Skip if there are already line items (user has made selections)
      if (quote?.line_items && quote.line_items.length > 0) {
        return;
      }

      if (!primaryPest || !lead.company_id) {
        // Clear first selection if no pest
        setServiceSelections(prev =>
          prev.map((sel, idx) =>
            idx === 0 ? { ...sel, servicePlan: null } : sel
          )
        );
        return;
      }

      try {
        setLoadingPlan(true);
        const response = await adminAPI.getServicePlansByPest(
          lead.company_id,
          primaryPest
        );
        if (response.success && response.cheapest_plan) {
          // Cross-reference with allServicePlans to get complete plan data with pest_coverage
          const fullPlan =
            allServicePlans.find(p => p.id === response.cheapest_plan.id) ||
            response.cheapest_plan;

          // Update first service selection with complete plan data
          setServiceSelections(prev =>
            prev.map((sel, idx) =>
              idx === 0 ? { ...sel, servicePlan: fullPlan } : sel
            )
          );

          // Automatically create quote line item if quote exists and no line items exist
          if (quote && !initialLineItemCreatedRef.current) {
            await createOrUpdateQuoteLineItem(fullPlan, 0);
            initialLineItemCreatedRef.current = true;
          }
        } else {
          setServiceSelections(prev =>
            prev.map((sel, idx) =>
              idx === 0 ? { ...sel, servicePlan: null } : sel
            )
          );
        }
      } catch (error) {
        console.error('Error loading service plan:', error);
        setServiceSelections(prev =>
          prev.map((sel, idx) =>
            idx === 0 ? { ...sel, servicePlan: null } : sel
          )
        );
      } finally {
        setLoadingPlan(false);
      }
    };

    loadServicePlan();
    // Only depend on PRIMARY pest (first element), not the entire selectedPests array
    // eslint-disable-next-line react-hooks/exhaustive-deps
  }, [selectedPests[0], lead.company_id, allServicePlans, quote?.line_items]);

  // Removed auto-sync useEffect to prevent update loops
  // Line items are now only created/updated on explicit user actions

  // Load all service plans for the company
  useEffect(() => {
    const loadAllServicePlans = async () => {
      if (!lead.company_id) {
        setAllServicePlans([]);
        return;
      }

      try {
        setLoadingServicePlans(true);
        const response = await fetch(
          `/api/admin/service-plans/${lead.company_id}`
        );
        const data = await response.json();

        if (data.success && data.data) {
          setAllServicePlans(data.data);
        } else {
          setAllServicePlans([]);
        }
      } catch (error) {
        console.error('Error loading service plans:', error);
        setAllServicePlans([]);
      } finally {
        setLoadingServicePlans(false);
      }
    };

    loadAllServicePlans();
  }, [lead.company_id]);

  // Quote is now managed by useQuoteRealtime hook - removed manual fetch

  // Expose finalize sale modal trigger to parent
  useEffect(() => {
    if (onFinalizeSale) {
      // Pass a function to the parent that opens the modal
      onFinalizeSale(() => setShowServiceConfirmationModal(true));
    }
  }, [onFinalizeSale]);

  // Generate home size dropdown options
  const homeSizeOptions = useMemo(() => {
    if (!pricingSettings) return [];

    // Use first service selection's plan for size calculations
    const firstPlan = serviceSelections[0]?.servicePlan;
    const servicePlanPricing =
      firstPlan?.home_size_pricing && firstPlan?.yard_size_pricing
        ? {
            home_size_pricing: firstPlan.home_size_pricing,
            yard_size_pricing: firstPlan.yard_size_pricing,
          }
        : undefined;

    return generateHomeSizeOptions(pricingSettings, servicePlanPricing);
  }, [pricingSettings, serviceSelections]);

  // Generate yard size dropdown options
  const yardSizeOptions = useMemo(() => {
    if (!pricingSettings) return [];

    // Use first service selection's plan for size calculations
    const firstPlan = serviceSelections[0]?.servicePlan;
    const servicePlanPricing =
      firstPlan?.home_size_pricing && firstPlan?.yard_size_pricing
        ? {
            home_size_pricing: firstPlan.home_size_pricing,
            yard_size_pricing: firstPlan.yard_size_pricing,
          }
        : undefined;

    return generateYardSizeOptions(pricingSettings, servicePlanPricing);
  }, [pricingSettings, serviceSelections]);

  // Auto-select home size option when homeSize changes
  useEffect(() => {
    if (homeSize && homeSizeOptions.length > 0) {
      const option = findSizeOptionByValue(Number(homeSize), homeSizeOptions);
      if (option) {
        setSelectedHomeSizeOption(option.value);
      }
    }
  }, [homeSize, homeSizeOptions]);

  // Auto-select yard size option when yardSize changes
  useEffect(() => {
    if (yardSize && yardSizeOptions.length > 0) {
      const option = findSizeOptionByValue(Number(yardSize), yardSizeOptions);
      if (option) {
        setSelectedYardSizeOption(option.value);
      }
    }
  }, [yardSize, yardSizeOptions]);

  const currentUser = user
    ? {
        id: user.id,
        name:
          `${user.user_metadata?.first_name || ''} ${user.user_metadata?.last_name || ''}`.trim() ||
          user.email?.split('@')[0] ||
          'Unknown',
        avatar: user.user_metadata?.avatar_url,
      }
    : null;

  const handleAssigneeSelect = (assigneeId: string) => {
    setSelectedAssignee(assigneeId);
    setIsAssignmentDropdownOpen(false);
  };

  const showSuccessToast = (message: string) => {
    if (onShowToast) {
      onShowToast(message, 'success');
    }
  };

  const showErrorToast = (message: string) => {
    if (onShowToast) {
      onShowToast(message, 'error');
    }
  };

  const handleUpdateServiceAddressSize = async (
    field: 'home_size_range' | 'yard_size_range',
    value: string,
    label: string
  ) => {
    if (!lead.primary_service_address?.id || !value) return;

    try {
      await authenticatedFetch(
        `/api/service-addresses/${lead.primary_service_address.id}`,
        {
          method: 'PUT',
          headers: { 'Content-Type': 'application/json' },
          body: JSON.stringify({ [field]: value }),
        }
      );
      showSuccessToast(`${label} updated`);
    } catch (error) {
      console.error(`Error updating ${label.toLowerCase()}:`, error);
      showErrorToast(`Failed to update ${label.toLowerCase()}`);
    }
  };

  const handleStartCadence = async () => {
    setIsStartingCadence(true);
    try {
      const body = selectedCadenceId
        ? JSON.stringify({ cadence_id: selectedCadenceId })
        : JSON.stringify({});

      const result = await authenticatedFetch(`/api/leads/${lead.id}/cadence`, {
        method: 'POST',
        body,
      });

      if (!result.ok && result.error) {
        throw new Error(result.error);
      }

      onShowToast?.('Sales cadence started successfully', 'success');

      // Reload cadence data and next task
      setHasActiveCadence(true);

      try {
        const taskResult = await authenticatedFetch(
          `/api/leads/${lead.id}/next-task`
        );
        if (taskResult && taskResult.data) {
          setNextTask(taskResult.data);
        }
      } catch (taskError) {
        console.error('Error fetching next task:', taskError);
        // Don't fail the whole operation if we can't fetch the next task
      }
    } catch (error: any) {
      console.error('Error starting cadence:', error);
      showErrorToast(error.message || 'Failed to start sales cadence');
    } finally {
      setIsStartingCadence(false);
    }
  };

  const handleManageLead = () => {
    // Open modal to choose next step
    setShowManageLeadModal(true);
  };

  const handleCompleteTaskConfirm = async () => {
    if (!pendingActivity) return;

    setIsLoggingActivity(true);
    setShowCompleteTaskModal(false);

    try {
      // Log the activity WITH task completion (the trigger will handle auto-progression)
      const response = await fetch(`/api/leads/${lead.id}/activities`, {
        method: 'POST',
        headers: { 'Content-Type': 'application/json' },
        body: JSON.stringify({
          activity_type: pendingActivity.type,
          notes: pendingActivity.notes || null,
        }),
      });

      if (!response.ok) {
        throw new Error('Failed to log activity');
      }

      onShowToast?.('Activity logged and task marked complete', 'success');
      setActivityNotes('');
      setSelectedActionType('');
      setPendingActivity(null);
      onLeadUpdate?.();
    } catch (error) {
      console.error('Error logging activity:', error);
      onShowToast?.('Failed to log activity', 'error');
    } finally {
      setIsLoggingActivity(false);
    }
  };

  const handleCompleteTaskSkip = async () => {
    if (!pendingActivity) return;

    setIsLoggingActivity(true);
    setShowCompleteTaskModal(false);

    try {
      // Log the activity WITHOUT task completion
      // TODO: We need an API parameter to skip auto-progression
      const response = await fetch(`/api/leads/${lead.id}/activities`, {
        method: 'POST',
        headers: { 'Content-Type': 'application/json' },
        body: JSON.stringify({
          activity_type: pendingActivity.type,
          notes: pendingActivity.notes || null,
          skip_task_completion: true, // Add this flag
        }),
      });

      if (!response.ok) {
        throw new Error('Failed to log activity');
      }

      onShowToast?.('Activity logged successfully', 'success');
      setActivityNotes('');
      setSelectedActionType('');
      setPendingActivity(null);
      onLeadUpdate?.();
    } catch (error) {
      console.error('Error logging activity:', error);
      onShowToast?.('Failed to log activity', 'error');
    } finally {
      setIsLoggingActivity(false);
    }
  };

  const handleCompleteTaskCancel = () => {
    setShowCompleteTaskModal(false);
    setPendingActivity(null);
  };

  const handleManageLeadProceed = async (
    option: 'communication' | 'quote' | 'schedule'
  ) => {
    // Handler for when "Myself" is selected - assigns to current user
    if (!user?.id) {
      showErrorToast('User information not available');
      return;
    }

    setIsAssigning(true);

    try {
      if (ticketType === 'sales') {
        // Map option to lead status
        const statusMap = {
          communication: 'in_process',
          quote: 'quoted',
          schedule: 'scheduling',
        };

        const newStatus = statusMap[option];

        // Assign lead to current user and update status
        if (isAdmin) {
          await adminAPI.updateLead(lead.id, {
            assigned_to: user.id,
            lead_status: newStatus,
          });
        } else {
          await adminAPI.updateUserLead(lead.id, {
            assigned_to: user.id,
            lead_status: newStatus,
          });
        }

        if (onLeadUpdate) {
          await onLeadUpdate();
        }
        showSuccessToast(
          `Sales lead assigned to you and moved to ${option === 'communication' ? 'Communication' : option === 'quote' ? 'Quote' : 'Scheduling'} stage`
        );
      } else if (ticketType === 'support') {
        // Create support case assigned to current user
        const supportCaseData = {
          customer_id: lead.customer_id,
          company_id: lead.company_id,
          issue_type: 'general_inquiry',
          summary: `Support case for ${lead.customer ? `${lead.customer.first_name} ${lead.customer.last_name}` : 'Customer'}`,
          description: lead.comments || 'Converted from sales lead',
          status: 'open',
          priority: lead.priority,
          assigned_to: user.id,
        };

        await adminAPI.supportCases.create(supportCaseData);

        // Archive the lead after creating support case
        if (isAdmin) {
          await adminAPI.updateLead(lead.id, {
            lead_status: 'lost',
            archived: true,
          });
        } else {
          await adminAPI.updateUserLead(lead.id, {
            lead_status: 'lost',
            archived: true,
          });
        }

        if (onLeadUpdate) {
          await onLeadUpdate();
        }
        showSuccessToast('Support case created and assigned to you');
      }
    } catch (error) {
      console.error('Error managing ticket:', error);
      showErrorToast(
        error instanceof Error ? error.message : 'Failed to manage ticket'
      );
    } finally {
      setIsAssigning(false);
    }
  };

  const handleAssignTicket = async () => {
    if (!selectedAssignee) {
      showErrorToast('Please select an assignee');
      return;
    }

    setIsAssigning(true);
    let shouldShowModal = false;
    let assigneeInfo = null;

    try {
      if (ticketType === 'sales') {
        // Sales Lead logic
        if (selectedAssignee === 'sales_team') {
          // Assigned to Sales Team - keep as new lead
          if (isAdmin) {
            await adminAPI.updateLead(lead.id, {
              assigned_to: null,
              lead_status: 'new',
            });
          } else {
            await adminAPI.updateUserLead(lead.id, {
              assigned_to: null,
              lead_status: 'new',
            });
          }

          // Show modal for sales team assignment
          const teamCount = assignableUsers.filter(user =>
            user.departments.includes('sales')
          ).length;
          assigneeInfo = {
            name: 'Sales Team',
            title: `${teamCount} members`,
            avatar: null,
          };
          shouldShowModal = true;
          setAssignedUserInfo(assigneeInfo);
          setShowAssignSuccessModal(true);
        } else {
          // Assigned to specific person - update to in_process status
          if (isAdmin) {
            await adminAPI.updateLead(lead.id, {
              assigned_to: selectedAssignee,
              lead_status: 'in_process',
            });
          } else {
            await adminAPI.updateUserLead(lead.id, {
              assigned_to: selectedAssignee,
              lead_status: 'in_process',
            });
          }

          // Get assignee info for modal
          const assignedUser = assignableUsers.find(
            u => u.id === selectedAssignee
          );
          if (assignedUser) {
            assigneeInfo = {
              name: assignedUser.display_name,
              title: assignedUser.email,
              avatar: assignedUser.avatar_url || null,
            };
            shouldShowModal = true;

            // Set assignee info and show modal BEFORE onLeadUpdate
            setAssignedUserInfo(assigneeInfo);
            setShowAssignSuccessModal(true);
          }
        }
      } else if (ticketType === 'support') {
        // Support Case logic - create support case first, then archive lead only if successful
        const supportCaseData = {
          customer_id: lead.customer_id,
          company_id: lead.company_id, // Explicitly include company_id
          issue_type: 'general_inquiry',
          summary: `Converted from sales lead${lead.customer ? ` - ${lead.customer.first_name} ${lead.customer.last_name}` : ''}`,
          description: lead.comments || 'Converted from sales lead',
          status: 'new',
          priority: 'medium',
          assigned_to:
            selectedAssignee === 'support_team' ? undefined : selectedAssignee,
        };

        try {
          // Create support case first
          await adminAPI.supportCases.create(supportCaseData);

          // Only archive the lead if support case creation was successful
          if (isAdmin) {
            await adminAPI.updateLead(lead.id, {
              archived: true,
            });
          } else {
            await adminAPI.updateUserLead(lead.id, {
              archived: true,
            });
          }

          showSuccessToast('Support case created and lead archived');
        } catch (supportCaseError) {
          console.error('Failed to create support case:', supportCaseError);
          throw new Error(
            `Failed to create support case: ${supportCaseError instanceof Error ? supportCaseError.message : 'Unknown error'}`
          );
        }
      } else if (ticketType === 'junk') {
        // Archive the lead as junk
        if (isAdmin) {
          await adminAPI.updateLead(lead.id, {
            archived: true,
          });
        } else {
          await adminAPI.updateUserLead(lead.id, {
            archived: true,
          });
        }
        showSuccessToast('Lead marked as junk and archived');
      }

      // Only call onLeadUpdate if modal is not being shown
      // The modal's "Return to Leads" button will handle navigation
      if (!shouldShowModal && onLeadUpdate) {
        await onLeadUpdate();
      }
    } catch (error) {
      console.error('Error assigning ticket:', error);
      showErrorToast(
        error instanceof Error ? error.message : 'Failed to assign ticket'
      );
    } finally {
      setIsAssigning(false);
    }
  };

  const getTeamCount = () => {
    const department = ticketType === 'support' ? 'support' : 'sales';
    return assignableUsers.filter(user => user.departments.includes(department))
      .length;
  };

  const getSelectedAssigneeDisplay = () => {
    if (selectedAssignee === 'sales_team') {
      return {
        name: 'Sales Team',
        subtitle: `${getTeamCount()} members`,
        avatar: null,
        isTeam: true,
      };
    }

    if (selectedAssignee === 'support_team') {
      return {
        name: 'Support Team',
        subtitle: `${getTeamCount()} members`,
        avatar: null,
        isTeam: true,
      };
    }

    if (selectedAssignee === user?.id) {
      return {
        name: currentUser?.name || 'Unknown',
        subtitle: 'Myself',
        avatar: currentUser?.avatar,
        isTeam: false,
      };
    }

    const assignee = assignableUsers.find(u => u.id === selectedAssignee);
    if (assignee) {
      return {
        name: assignee.display_name,
        subtitle: assignee.email,
        avatar: assignee.avatar_url,
        isTeam: false,
      };
    }

    return {
      name: 'Select assignee',
      subtitle: '',
      avatar: null,
      isTeam: false,
    };
  };

  const updateLeadRequestedDate = async (date: string) => {
    try {
      if (isAdmin) {
        await adminAPI.updateLead(lead.id, {
          requested_date: date,
        });
      } else {
        await adminAPI.updateUserLead(lead.id, {
          requested_date: date,
        });
      }
      onShowToast?.('Preferred date updated successfully', 'success');
      // Don't call onLeadUpdate to prevent re-rendering
    } catch (error) {
      console.error('Failed to update requested date:', error);
      onShowToast?.('Failed to update requested date', 'error');
    }
  };

  // Update pest_type (primary pest)
  const updatePrimaryPest = async (pestId: string) => {
    if (!quote) {
      console.error('No quote found');
      onShowToast?.('Quote not found. Please try again.', 'error');
      return;
    }

    try {
      // If removing primary pest and no additional pests, clear the quote
      if (!pestId && additionalPests.length === 0) {
        // Delete all line items
        if (quote.line_items && quote.line_items.length > 0) {
          await Promise.all(
            quote.line_items.map(item =>
              fetch(`/api/quote-line-items/${item.id}`, {
                method: 'DELETE',
              })
            )
          );
        }

        // Clear quote pests and reset totals
        const response = await fetch(`/api/quotes/${quote.id}`, {
          method: 'PUT',
          headers: { 'Content-Type': 'application/json' },
          body: JSON.stringify({
            primary_pest: '',
            additional_pests: [],
            total_initial_price: 0,
            total_recurring_price: 0,
          }),
        });

        if (!response.ok) {
          throw new Error('Failed to clear quote');
        }

        const data = await response.json();
        if (data.success && data.data) {
          await broadcastQuoteUpdate(data.data);
          // Reset local state
          setServiceSelections([
            {
              id: '1',
              servicePlan: null,
              displayOrder: 0,
              frequency: '',
              discount: '',
            },
          ]);
          initialLineItemCreatedRef.current = false;
          onShowToast?.(
            'Quote cleared - please select a pest to start over',
            'success'
          );
        }
        return;
      }

      // Find the pest to get its name
      const pest = pestOptions.find(p => p.id === pestId);
      const pestName = pest?.custom_label || pest?.name || pestId;

      // Update quote (not lead)
      const response = await fetch(`/api/quotes/${quote.id}`, {
        method: 'PUT',
        headers: { 'Content-Type': 'application/json' },
        body: JSON.stringify({ primary_pest: pestName }),
      });

      if (!response.ok) {
        throw new Error('Failed to update primary pest');
      }

      const data = await response.json();

      if (data.success && data.data) {
        // Broadcast will trigger real-time update
        await broadcastQuoteUpdate(data.data);

        onShowToast?.('Primary pest updated', 'success');
      }
    } catch (error) {
      console.error('Failed to update primary pest:', error);
      onShowToast?.('Failed to update pest selection', 'error');
    }
  };

  // Update additional_pests array
  const updateAdditionalPests = async (pestIds: string[]) => {
    if (!quote) {
      console.error('No quote found');
      onShowToast?.('Quote not found. Please try again.', 'error');
      return;
    }

    try {
      // Convert pest IDs to names
      const pestNames = pestIds.map(id => {
        const pest = pestOptions.find(p => p.id === id);
        return pest?.custom_label || pest?.name || id;
      });

      // Update quote (not lead)
      const response = await fetch(`/api/quotes/${quote.id}`, {
        method: 'PUT',
        headers: { 'Content-Type': 'application/json' },
        body: JSON.stringify({ additional_pests: pestNames }),
      });

      if (!response.ok) {
        throw new Error('Failed to update additional pests');
      }

      const data = await response.json();

      if (data.success && data.data) {
        // Broadcast will trigger real-time update
        await broadcastQuoteUpdate(data.data);
      }
    } catch (error) {
      console.error('Failed to update additional pests:', error);
      onShowToast?.('Failed to update pest selection', 'error');
    }
  };

  // Handle marking lead as lost
  const handleMarkAsLost = async () => {
    try {
      if (isAdmin) {
        await adminAPI.updateLead(lead.id, {
          lead_status: 'lost',
        });
      } else {
        await adminAPI.updateUserLead(lead.id, {
          lead_status: 'lost',
        });
      }
      onLeadUpdate?.();
      onShowToast?.('Lead marked as lost', 'success');
    } catch (error) {
      console.error('Failed to mark lead as lost:', error);
      onShowToast?.('Failed to mark lead as lost', 'error');
    }
  };

  // Handle progressing lead to scheduling
  const handleProgressToReadyToSchedule = async () => {
    try {
      if (isAdmin) {
        await adminAPI.updateLead(lead.id, {
          lead_status: 'scheduling',
        });
      } else {
        await adminAPI.updateUserLead(lead.id, {
          lead_status: 'scheduling',
        });
      }
      onLeadUpdate?.();
      onShowToast?.('Lead marked as Ready to Schedule!', 'success');
    } catch (error) {
      console.error('Failed to progress lead:', error);
      onShowToast?.('Failed to update lead status', 'error');
    }
  };

  // Handle confirming service and finalizing sale
  const handleConfirmAndFinalize = async (
    confirmedDate: string,
    confirmedTime: string,
    note: string
  ) => {
    try {
      // Update lead status to won and save scheduled date/time
      if (isAdmin) {
        await adminAPI.updateLead(lead.id, {
          lead_status: 'won',
          scheduled_date: confirmedDate,
          scheduled_time: confirmedTime,
        });
      } else {
        await adminAPI.updateUserLead(lead.id, {
          lead_status: 'won',
          scheduled_date: confirmedDate,
          scheduled_time: confirmedTime,
        });
      }

      // If there's a note, add it to activity log
      if (note.trim()) {
        await fetch('/api/activity', {
          method: 'POST',
          headers: { 'Content-Type': 'application/json' },
          body: JSON.stringify({
            company_id: lead.company_id,
            entity_type: 'lead',
            entity_id: lead.id,
            activity_type: 'note_added',
            user_id: user?.id,
            notes: note.trim(),
          }),
        });
      }

      onShowToast?.('Sale finalized successfully!', 'success');

      // Redirect to All Leads page
      window.location.href = '/tickets/leads';
    } catch (error) {
      console.error('Failed to finalize sale:', error);
      onShowToast?.('Failed to finalize sale', 'error');
      throw error;
    }
  };

  // Handle emailing quote to customer - triggers parent modal
  const handleEmailQuote = () => {
    onEmailQuote?.();
  };

  const updateLeadRequestedTime = async (time: string) => {
    try {
      if (isAdmin) {
        await adminAPI.updateLead(lead.id, {
          requested_time: time,
        });
      } else {
        await adminAPI.updateUserLead(lead.id, {
          requested_time: time,
        });
      }
      onShowToast?.('Preferred time updated successfully', 'success');
      // Don't call onLeadUpdate to prevent re-rendering
    } catch (error) {
      console.error('Failed to update requested time:', error);
      onShowToast?.('Failed to update requested time', 'error');
    }
  };

  /**
   * Creates or updates a quote line item with size-based price calculations
   * Uses a lock to prevent concurrent executions for the same display order
   */
  const createOrUpdateQuoteLineItem = async (
    servicePlan: any,
    displayOrder: number,
    additionalData?: {
      service_frequency?: string;
      discount_percentage?: number;
      discount_id?: string | null;
      custom_initial_price?: number;
      custom_recurring_price?: number;
      is_custom_priced?: boolean;
    }
  ) => {
    // Check if already creating/updating this display order
    if (lineItemCreationLockRef.current.has(displayOrder)) {
      return;
    }

    // Acquire lock
    lineItemCreationLockRef.current.add(displayOrder);

    try {
      if (!quote) {
        console.error('No quote found');
        onShowToast?.('Quote not found. Please try again.', 'error');
        return;
      }

      if (!pricingSettings) {
        console.error('No pricing settings found');
        onShowToast?.('Pricing settings not configured', 'error');
        return;
      }

      // Get size ranges from quote (single source of truth)
      const homeSizeRange = quote.home_size_range;
      const yardSizeRange = quote.yard_size_range;

      // Find existing line item at this display order
      const existingLineItem = quote.line_items?.find(
        item => item.display_order === displayOrder
      );

      // Prepare the line item data
      const lineItemData: any = {
        id: existingLineItem?.id, // If exists, update it; otherwise create new
        service_plan_id: servicePlan.id,
        display_order: displayOrder,
      };

      // Add service frequency if provided
      if (additionalData?.service_frequency !== undefined) {
        lineItemData.service_frequency = additionalData.service_frequency;
      }

      // Handle custom pricing vs standard pricing
      if (additionalData?.is_custom_priced &&
          additionalData?.custom_initial_price !== undefined &&
          additionalData?.custom_recurring_price !== undefined) {
        // Custom pricing - set custom prices and flag
        lineItemData.custom_initial_price = additionalData.custom_initial_price;
        lineItemData.custom_recurring_price = additionalData.custom_recurring_price;
        lineItemData.is_custom_priced = true;
        // Don't send discount data when using custom pricing
      } else {
        // Standard pricing - handle discounts
        lineItemData.is_custom_priced = false;

        // Add discount if provided
        if (additionalData?.discount_percentage !== undefined) {
          lineItemData.discount_percentage = additionalData.discount_percentage;
        }

        // Add discount_id if provided (new discount system)
        if (additionalData?.discount_id !== undefined) {
          lineItemData.discount_id = additionalData.discount_id;
          // If explicitly setting to null (removing discount), also clear discount values
          if (additionalData.discount_id === null) {
            lineItemData.discount_percentage = 0;
            lineItemData.discount_amount = 0;
          }
        }
      }

      // Call the quote API to update with the new line item
      const response = await fetch(`/api/quotes/${quote.id}`, {
        method: 'PUT',
        headers: { 'Content-Type': 'application/json' },
        body: JSON.stringify({
          line_items: [lineItemData],
          home_size_range: homeSizeRange,
          yard_size_range: yardSizeRange,
        }),
      });

      if (!response.ok) {
        throw new Error('Failed to update quote');
      }

      const data = await response.json();

      if (data.success && data.data) {
        // Broadcast will trigger real-time update
        await broadcastQuoteUpdate(data.data);

        onShowToast?.('Quote updated successfully', 'success');
      }
    } catch (error) {
      console.error('Error creating/updating quote line item:', error);
      onShowToast?.('Failed to update quote', 'error');
    } finally {
      // Always release lock
      lineItemCreationLockRef.current.delete(displayOrder);
    }
  };

  // Add-on line item management functions
  const handleToggleAddon = async (addonId: string) => {
    const isSelected = selectedAddOns.includes(addonId);

    if (isSelected) {
      // Remove add-on
      setSelectedAddOns(prev => prev.filter(id => id !== addonId));
      await removeAddonLineItem(addonId);
    } else {
      // Add add-on
      setSelectedAddOns(prev => [...prev, addonId]);
      await createAddonLineItem(addonId);
    }
  };

  const createAddonLineItem = async (addonId: string) => {
    if (!quote) return;

    try {
      // Fetch add-on details
      const response = await fetch(
        `/api/add-on-services/${lead.company_id}/${addonId}`
      );
      const result = await response.json();

      if (!result.success) throw new Error('Failed to fetch add-on');

      const addon = result.addon;
      const maxOrder = Math.max(
        ...(quote.line_items?.map(i => i.display_order) || [0])
      );

      // Create line item
      const lineItemData = {
        addon_service_id: addon.id,
        display_order: maxOrder + 1,
      };

      const updateResponse = await fetch(`/api/quotes/${quote.id}`, {
        method: 'PUT',
        headers: { 'Content-Type': 'application/json' },
        body: JSON.stringify({ line_items: [lineItemData] }),
      });

      if (updateResponse.ok) {
        const data = await updateResponse.json();
        if (data.success && data.data) {
          await broadcastQuoteUpdate(data.data);
          onShowToast?.('Add-on service added', 'success');
        }
      }
    } catch (error) {
      console.error('Error adding add-on:', error);
      onShowToast?.('Failed to add add-on service', 'error');
      setSelectedAddOns(prev => prev.filter(id => id !== addonId));
    }
  };

  const removeAddonLineItem = async (addonId: string) => {
    if (!quote) return;

    const addonLineItem = quote.line_items?.find(
      item => item.addon_service_id === addonId
    );

    if (!addonLineItem) return;

    try {
      const response = await fetch(
        `/api/quotes/${quote.id}/line-items/${addonLineItem.id}`,
        { method: 'DELETE' }
      );

      if (response.ok) {
        // Refetch the quote to get the updated state
        const quoteResponse = await fetch(`/api/quotes/${quote.id}`);
        if (quoteResponse.ok) {
          const quoteData = await quoteResponse.json();
          if (quoteData.success && quoteData.data) {
            await broadcastQuoteUpdate(quoteData.data);
          }
        }
        onShowToast?.('Add-on service removed', 'success');
      }
    } catch (error) {
      console.error('Error removing add-on:', error);
      onShowToast?.('Failed to remove add-on service', 'error');
      setSelectedAddOns(prev => [...prev, addonId]);
    }
  };

  const getButtonText = () => {
    // Check if "Myself" is selected (current user)
    const isMyself = selectedAssignee === user?.id;

    if (ticketType === 'sales') {
      return isMyself ? 'Manage Sales Lead' : 'Assign Sales Lead';
    } else if (ticketType === 'support') {
      return isMyself ? 'Manage Support Case' : 'Assign Support Case';
    } else if (ticketType === 'junk') {
      return 'Junk It';
    }
    return 'Assign Ticket';
  };

  const formatCallTimestamp = (timestamp?: string) => {
    if (!timestamp) return 'Unknown';
    const date = new Date(timestamp);
    return date.toLocaleString('en-US', {
      month: 'numeric',
      day: 'numeric',
      year: 'numeric',
      hour: 'numeric',
      minute: '2-digit',
      second: '2-digit',
      hour12: true,
    });
  };

  const getCallMethod = () => {
    // This would depend on your call record structure
    // For now, assume inbound if we have a call record
    return 'Inbound Call';
  };

  const getLeadSourceDisplay = (source: string) => {
    const sourceMap: { [key: string]: string } = {
      google_cpc: 'Paid Advertisement',
      facebook_ads: 'Social Media Ads',
      organic: 'Organic Search',
      referral: 'Referral',
      other: 'Other',
    };
    return sourceMap[source] || source;
  };

  const getAIQualification = (leadStatus: string) => {
    return leadStatus === 'qualified' || leadStatus === 'in_process'
      ? 'Sales Lead'
      : 'Unqualified';
  };

  const capitalizeFirst = (str?: string) => {
    if (!str) return 'Not specified';
    return str.charAt(0).toUpperCase() + str.slice(1);
  };

  const TeamAvatar = () => (
    <div className={styles.teamAvatar}>
      <Users size={16} color="white" />
    </div>
  );

  const DefaultAvatar = ({ name }: { name: string }) => (
    <div className={styles.defaultAvatar}>{name.charAt(0).toUpperCase()}</div>
  );

  const renderContactingContent = () => {
    const contactingTabs: TabItem[] = [
      {
        id: 'contact',
        label: 'Contact Log',
        content: (
          <div className={styles.cardContent}>
            <div>
              <h4 className={cardStyles.defaultText}>
                Next Recommended Action:
              </h4>
              {loadingNextTask ? (
                <div className={cardStyles.dataLabel}>Loading...</div>
              ) : hasActiveCadence ? (
                // Active cadence exists - show next task or completion message
                nextTask ? (
                  <div className={cadenceStyles.stepItem}>
                    <div className={cadenceStyles.stepIcon}>
                      {nextTask.action_type === 'live_call' ||
                      nextTask.action_type === 'outbound_call' ||
                      nextTask.action_type === 'ai_call' ? (
                        <Phone size={16} />
                      ) : nextTask.action_type === 'text_message' ? (
                        <MessageSquareMore size={16} />
                      ) : nextTask.action_type === 'email' ? (
                        <Mail size={16} />
                      ) : (
                        <MessageSquareMore size={16} />
                      )}
                    </div>
                    <div className={cadenceStyles.stepContent}>
                      <div className={cadenceStyles.stepHeader}>
                        <span className={cardStyles.inputText}>
                          Day {nextTask.day_number}:{' '}
                          {nextTask.time_of_day === 'AM'
                            ? 'Morning'
                            : nextTask.time_of_day === 'PM'
                              ? 'Afternoon'
                              : nextTask.time_of_day}{' '}
                          {nextTask.action_type === 'live_call'
                            ? 'Call'
                            : nextTask.action_type === 'outbound_call'
                              ? 'Outbound Call'
                              : nextTask.action_type === 'ai_call'
                                ? 'AI Call'
                                : nextTask.action_type === 'text_message'
                                  ? 'Text'
                                  : nextTask.action_type === 'email'
                                    ? 'Email'
                                    : nextTask.action_type}
                        </span>
                        <div className={cadenceStyles.priorityIndicator}>
                          <span className={cardStyles.inputText}>
                            {nextTask.priority.charAt(0).toUpperCase() +
                              nextTask.priority.slice(1)}
                          </span>
                          <div
                            className={`${cadenceStyles.priorityDot} ${
                              nextTask.priority === 'urgent'
                                ? cadenceStyles.priorityDotUrgent
                                : nextTask.priority === 'high'
                                  ? cadenceStyles.priorityDotHigh
                                  : nextTask.priority === 'low'
                                    ? cadenceStyles.priorityDotLow
                                    : cadenceStyles.priorityDotMedium
                            }`}
                          >
                            <div className={cadenceStyles.priorityDotInner} />
                          </div>
                        </div>
                      </div>
                      {nextTask.due_date && nextTask.due_time ? (
                        <div className={cardStyles.dataLabel}>
                          Target:{' '}
                          {new Date(
                            nextTask.due_date + 'T00:00:00'
                          ).toLocaleDateString('en-US', {
                            weekday: 'long',
                            month: 'numeric',
                            day: 'numeric',
                          })}{' '}
                          |{' '}
                          {new Date(
                            `1970-01-01T${nextTask.due_time}`
                          ).toLocaleTimeString('en-US', {
                            hour: 'numeric',
                            minute: '2-digit',
                            hour12: true,
                          })}
                        </div>
                      ) : nextTask.due_date ? (
                        <div className={cardStyles.dataLabel}>
                          Target:{' '}
                          {new Date(
                            nextTask.due_date + 'T00:00:00'
                          ).toLocaleDateString('en-US', {
                            weekday: 'long',
                            month: 'numeric',
                            day: 'numeric',
                          })}
                        </div>
                      ) : null}
                    </div>
                  </div>
                ) : (
                  <div className={cardStyles.dataLabel}>
                    All cadence steps completed! 🎉
                  </div>
                )
              ) : (
                <div
                  style={{
                    padding: '12px 16px',
                    backgroundColor: '#eff6ff',
                    border: '1px solid #93c5fd',
                    borderRadius: '6px',
                    display: 'flex',
                    alignItems: 'center',
                    gap: '8px',
                  }}
                >
                  <svg
                    width="20"
                    height="20"
                    viewBox="0 0 20 20"
                    fill="none"
                    xmlns="http://www.w3.org/2000/svg"
                  >
                    <circle
                      cx="10"
                      cy="10"
                      r="9"
                      stroke="#3b82f6"
                      strokeWidth="2"
                    />
                    <path
                      d="M10 6V10M10 14H10.01"
                      stroke="#3b82f6"
                      strokeWidth="2"
                      strokeLinecap="round"
                    />
                  </svg>
                  <span style={{ color: '#3b82f6', fontSize: '14px' }}>
                    Select a sales cadence to automatically create and schedule
                    your tasks!
                  </span>
                </div>
              )}
            </div>

            <div>
              <h4 className={cardStyles.defaultText}>
                Select activity to log:
              </h4>
              <div className={styles.tabContainer}>
                {[
                  { id: 'outbound_call', label: 'Outbound Call' },
                  { id: 'text_message', label: 'Text Message' },
                  { id: 'ai_call', label: 'AI Call' },
                  { id: 'email', label: 'Email' },
                ].map((tab, index, array) => (
                  <button
                    key={tab.id}
                    onClick={() => setSelectedActionType(tab.id)}
                    className={`${styles.tabButton} ${
                      selectedActionType === tab.id
                        ? styles.active
                        : styles.inactive
                    } ${index === 0 ? styles.firstTab : ''} ${
                      index === array.length - 1 ? styles.lastTab : ''
                    }`}
                  >
                    {tab.label}
                  </button>
                ))}
              </div>
            </div>

            <div>
              <label
                className={cardStyles.inputLabels}
                style={{ display: 'block' }}
              >
                Comment <span className={cardStyles.dataLabel}>(optional)</span>
              </label>
              <textarea
                value={activityNotes}
                onChange={e => setActivityNotes(e.target.value)}
                placeholder={
                  selectedActionType === 'outbound_call'
                    ? 'Add details about this call'
                    : selectedActionType === 'text_message'
                      ? 'Add details about this text message'
                      : selectedActionType === 'ai_call'
                        ? 'Add details about this AI call'
                        : selectedActionType === 'email'
                          ? 'Add details about this email'
                          : 'Add a comment to ticket history'
                }
                style={{
                  width: '100%',
                  minHeight: '80px',
                  padding: '8px 12px',
                  border: '1px solid var(--gray-300)',
                  borderRadius: '6px',
                  fontSize: '14px',
                  fontFamily: 'inherit',
                  resize: 'vertical',
                  backgroundColor: 'white',
                }}
              />
            </div>

            {selectedActionType && (
              <div
                style={{
                  display: 'flex',
                  justifyContent: 'flex-end',
                  gap: '12px',
                }}
              >
                <button
                  onClick={async () => {
                    // Check if this activity matches the next recommended action
                    const activityMatchesTask =
                      nextTask && nextTask.action_type === selectedActionType;

                    if (activityMatchesTask) {
                      // Show modal to ask if they want to mark task complete
                      setPendingActivity({
                        type: selectedActionType,
                        notes: activityNotes || '',
                      });
                      setShowCompleteTaskModal(true);
                      return;
                    }

                    // If doesn't match, just log the activity without asking
                    setIsLoggingActivity(true);
                    try {
                      const response = await fetch(
                        `/api/leads/${lead.id}/activities`,
                        {
                          method: 'POST',
                          headers: { 'Content-Type': 'application/json' },
                          body: JSON.stringify({
                            activity_type: selectedActionType,
                            notes: activityNotes || null,
                          }),
                        }
                      );

                      if (!response.ok) {
                        throw new Error('Failed to log activity');
                      }

                      onShowToast?.('Activity logged successfully', 'success');
                      setActivityNotes('');
                      setSelectedActionType('');
                      onLeadUpdate?.();
                    } catch (error) {
                      console.error('Error logging activity:', error);
                      onShowToast?.('Failed to log activity', 'error');
                    } finally {
                      setIsLoggingActivity(false);
                    }
                  }}
                  disabled={isLoggingActivity}
                  style={{
                    padding: '8px 16px',
                    border: 'none',
                    borderRadius: '6px',
                    backgroundColor: '#3b82f6',
                    color: 'white',
                    fontSize: '14px',
                    fontWeight: '500',
                    cursor: isLoggingActivity ? 'not-allowed' : 'pointer',
                    opacity: isLoggingActivity ? 0.6 : 1,
                  }}
                >
                  {isLoggingActivity ? 'Logging...' : 'Log Activity'}
                </button>
              </div>
            )}
          </div>
        ),
      },
      {
        id: 'cadence',
        label: 'Sales Cadence',
        content: (
          <SalesCadenceCard
            leadId={lead.id}
            companyId={lead.company_id}
            leadCreatedAt={lead.created_at}
            onCadenceSelect={setSelectedCadenceId}
            onStartCadence={handleStartCadence}
            isStartingCadence={isStartingCadence}
            hideCard={true}
          />
        ),
      },
    ];

    return <TabCard tabs={contactingTabs} defaultTabId="contact" />;
  };

  const renderQuotedContent = () => {
    const selectedPlan = serviceSelections[0]?.servicePlan;
    const selectedService = selectedPlan?.plan_name || '';

    const quotedTabs: TabItem[] = [
      {
        id: 'pest',
        label: 'Pest Select',
        content: (
          <div className={styles.cardContent} style={{ position: 'relative' }}>
            {loadingPlan && (
              <div
                style={{
                  position: 'absolute',
                  top: 0,
                  left: 0,
                  right: 0,
                  bottom: 0,
                  backgroundColor: 'rgba(255, 255, 255, 0.8)',
                  display: 'flex',
                  alignItems: 'center',
                  justifyContent: 'center',
                  zIndex: 10,
                  borderRadius: '6px',
                }}
              >
                <div style={{ color: 'var(--gray-500)', fontSize: '14px' }}>
                  Updating service plan...
                </div>
              </div>
            )}
            {loadingPestOptions ? (
              <div className={cardStyles.lightText}>
                Loading pest options...
              </div>
            ) : (
              <>
                {/* Primary Pest Section */}
                <PestSelection
                  selectedPestId={selectedPests[0] || null}
                  pestOptions={pestOptions}
                  onPestChange={async pestId => {
                    if (pestId) {
                      // Update primary pest
                      setSelectedPests([pestId, ...additionalPests]);
                      await updatePrimaryPest(pestId);
                    } else {
                      // Remove primary pest
                      setSelectedPests(additionalPests);
                      await updatePrimaryPest('');
                    }
                  }}
                  loading={loadingPlan}
                />

                {/* Additional Pests Section - Only show if primary pest is selected */}
                {selectedPests.length > 0 && selectedPests[0] && (
                  <AdditionalPestsSelection
                    selectedPestIds={additionalPests}
                    pestOptions={pestOptions}
                    primaryPestId={selectedPests[0]}
                    onPestsChange={async pestIds => {
                      setAdditionalPests(pestIds);
                      setSelectedPests(
                        [selectedPests[0], ...pestIds].filter(Boolean)
                      );
                      await updateAdditionalPests(pestIds);
                    }}
                    loading={loadingPlan}
                  />
                )}
              </>
            )}
          </div>
        ),
      },
      {
        id: 'service',
        label: 'Service Selection',
        content: (
          <div className={styles.cardContent} style={{ position: 'relative' }}>
            {(loadingPlan || isQuoteUpdating) && (
              <div
                style={{
                  position: 'absolute',
                  top: 0,
                  left: 0,
                  right: 0,
                  bottom: 0,
                  backgroundColor: 'rgba(255, 255, 255, 0.8)',
                  display: 'flex',
                  alignItems: 'center',
                  justifyContent: 'center',
                  zIndex: 10,
                  borderRadius: '6px',
                }}
              >
                <div style={{ color: 'var(--gray-500)', fontSize: '14px' }}>
                  {loadingPlan ? 'Loading service plan...' : 'Updating...'}
                </div>
              </div>
            )}
            {loadingPlan && !selectedPlan ? (
              <div
                style={{
                  padding: '20px',
                  textAlign: 'center',
                  color: 'var(--gray-500)',
                }}
              >
                Loading service plan...
              </div>
            ) : selectedPests.length === 0 ? (
              <div
                style={{
                  padding: '20px',
                  textAlign: 'center',
                  color: 'var(--gray-500)',
                }}
              >
                Select a pest to view available service plans
              </div>
            ) : !selectedPlan ? (
              <div
                style={{
                  padding: '20px',
                  textAlign: 'center',
                  color: 'var(--gray-500)',
                }}
              >
                No service plans available for selected pest
              </div>
            ) : (
              <>
                {/* Service Selection Form */}
                {/* Row 1: Size of Home, Yard Size (2 columns) */}
                <div className={`${styles.gridRow} ${styles.twoColumns}`}>
                  <div className={styles.formField}>
                    <div className={styles.fieldHeader}>
                      <label className={styles.fieldLabel}>Size of Home</label>
                    </div>
                    <CustomDropdown
                      options={homeSizeOptions}
                      value={selectedHomeSizeOption}
                      onChange={async rangeValue => {
                        const oldValue = selectedHomeSizeOption;
                        const oldHomeSize = homeSize;

                        setSelectedHomeSizeOption(rangeValue);
                        const option = homeSizeOptions.find(
                          opt => opt.value === rangeValue
                        );
                        if (option) {
                          setHomeSize(option.rangeStart);
                        }

                        // Update quote (which will also update service_address via API)
                        if (quote && rangeValue) {
                          try {
                            const response = await fetch(
                              `/api/quotes/${quote.id}`,
                              {
                                method: 'PUT',
                                headers: {
                                  'Content-Type': 'application/json',
                                },
                                body: JSON.stringify({
                                  home_size_range: rangeValue,
                                }),
                              }
                            );

                            if (!response.ok) {
                              throw new Error(
                                'Failed to update home size range'
                              );
                            }

                            const data = await response.json();

                            if (data.success && data.data) {
                              await broadcastQuoteUpdate(data.data);
                              onShowToast?.(
                                'Home size updated successfully',
                                'success'
                              );

                              // Provide undo handler
                              if (onRequestUndo) {
                                const undoHandler = async () => {
                                  try {
                                    // Revert UI state
                                    setSelectedHomeSizeOption(oldValue);
                                    setHomeSize(oldHomeSize);

                                    // Revert in database
                                    const revertResponse = await fetch(
                                      `/api/quotes/${quote.id}`,
                                      {
                                        method: 'PUT',
                                        headers: {
                                          'Content-Type': 'application/json',
                                        },
                                        body: JSON.stringify({
                                          home_size_range: oldValue || null,
                                        }),
                                      }
                                    );

                                    if (!revertResponse.ok) {
                                      throw new Error('Failed to undo change');
                                    }

                                    const revertData =
                                      await revertResponse.json();
                                    if (revertData.success && revertData.data) {
                                      await broadcastQuoteUpdate(
                                        revertData.data
                                      );
                                    }

                                    onShowToast?.('Change undone', 'success');
                                  } catch (error) {
                                    console.error(
                                      'Error undoing change:',
                                      error
                                    );
                                    onShowToast?.(
                                      'Failed to undo change',
                                      'error'
                                    );
                                  }
                                };

                                onRequestUndo(undoHandler);
                              }
                            }
                          } catch (error) {
                            console.error(
                              'Error updating home size range:',
                              error
                            );
                            onShowToast?.(
                              'Failed to update home size',
                              'error'
                            );
                          }
                        }
                      }}
                      placeholder="Select home size"
                    />
                  </div>
                  <div className={styles.formField}>
                    <div className={styles.fieldHeader}>
                      <label className={styles.fieldLabel}>Yard Size</label>
                    </div>
                    <CustomDropdown
                      options={yardSizeOptions}
                      value={selectedYardSizeOption}
                      onChange={async rangeValue => {
                        const oldValue = selectedYardSizeOption;
                        const oldYardSize = yardSize;

                        setSelectedYardSizeOption(rangeValue);
                        const option = yardSizeOptions.find(
                          opt => opt.value === rangeValue
                        );
                        if (option) {
                          setYardSize(option.rangeStart);
                        }

                        // Update quote (which will also update service_address via API)
                        if (quote && rangeValue) {
                          try {
                            const response = await fetch(
                              `/api/quotes/${quote.id}`,
                              {
                                method: 'PUT',
                                headers: {
                                  'Content-Type': 'application/json',
                                },
                                body: JSON.stringify({
                                  yard_size_range: rangeValue,
                                }),
                              }
                            );

                            if (!response.ok) {
                              throw new Error(
                                'Failed to update yard size range'
                              );
                            }

                            const data = await response.json();

                            if (data.success && data.data) {
                              await broadcastQuoteUpdate(data.data);
                              onShowToast?.(
                                'Yard size updated successfully',
                                'success'
                              );

                              // Provide undo handler
                              if (onRequestUndo) {
                                const undoHandler = async () => {
                                  try {
                                    // Revert UI state
                                    setSelectedYardSizeOption(oldValue);
                                    setYardSize(oldYardSize);

                                    // Revert in database
                                    const revertResponse = await fetch(
                                      `/api/quotes/${quote.id}`,
                                      {
                                        method: 'PUT',
                                        headers: {
                                          'Content-Type': 'application/json',
                                        },
                                        body: JSON.stringify({
                                          yard_size_range: oldValue || null,
                                        }),
                                      }
                                    );

                                    if (!revertResponse.ok) {
                                      throw new Error('Failed to undo change');
                                    }

                                    const revertData =
                                      await revertResponse.json();
                                    if (revertData.success && revertData.data) {
                                      await broadcastQuoteUpdate(
                                        revertData.data
                                      );
                                    }

                                    onShowToast?.('Change undone', 'success');
                                  } catch (error) {
                                    console.error(
                                      'Error undoing change:',
                                      error
                                    );
                                    onShowToast?.(
                                      'Failed to undo change',
                                      'error'
                                    );
                                  }
                                };

                                onRequestUndo(undoHandler);
                              }
                            }
                          } catch (error) {
                            console.error(
                              'Error updating yard size range:',
                              error
                            );
                            onShowToast?.(
                              'Failed to update yard size',
                              'error'
                            );
                          }
                        }
                      }}
                      placeholder="Select yard size"
                    />
                  </div>
                </div>

                {/* Render Service Selections Dynamically */}
                {serviceSelections.map((selection, index) => (
                  <div key={selection.id}>
                    <div className={`${styles.gridRow} ${styles.threeColumns}`}>
                      <div className={styles.formField}>
                        <div className={styles.serviceHeaderRow}>
                          <label className={styles.fieldLabel}>
                            Select Service {index + 1}
                          </label>
                          {index > 0 && (
                            <button
                              type="button"
                              onClick={() =>
                                removeServiceSelection(selection.displayOrder)
                              }
                              className={styles.removeServiceButton}
                              aria-label="Remove service"
                            >
                              <X size={16} />
                            </button>
                          )}
                        </div>
                        <CustomDropdown
                          options={
                            loadingServicePlans
                              ? [{ value: '', label: 'Loading plans...' }]
                              : allServicePlans.length > 0
                                ? allServicePlans.map(plan => ({
                                    value: plan.plan_name,
                                    label: plan.plan_name,
                                  }))
                                : [{ value: '', label: 'No plans available' }]
                          }
                          value={selection.servicePlan?.plan_name || ''}
                          onChange={async planName => {
                            const plan = allServicePlans.find(
                              p => p.plan_name === planName
                            );
                            if (plan) {
                              setServiceSelections(prev =>
                                prev.map((sel, idx) =>
                                  idx === index
                                    ? { ...sel, servicePlan: plan }
                                    : sel
                                )
                              );
                              await createOrUpdateQuoteLineItem(
                                plan,
                                selection.displayOrder
                              );
                            }
                          }}
                          placeholder="Program or Service"
                          disabled={loadingServicePlans}
                        />
                      </div>
                      <div className={styles.formField}>
                        <label className={styles.fieldLabel}>
                          Service Frequency
                        </label>
                        <CustomDropdown
                          options={[
                            { value: 'monthly', label: 'Monthly' },
                            { value: 'quarterly', label: 'Quarterly' },
                            { value: 'semi-annually', label: 'Semi-Annually' },
                            { value: 'annually', label: 'Annually' },
                          ]}
                          value={selection.frequency}
                          onChange={async newFrequency => {
                            setServiceSelections(prev =>
                              prev.map((sel, idx) =>
                                idx === index
                                  ? { ...sel, frequency: newFrequency }
                                  : sel
                              )
                            );

                            if (selection.servicePlan && newFrequency) {
                              await createOrUpdateQuoteLineItem(
                                selection.servicePlan,
                                selection.displayOrder,
                                {
                                  service_frequency: newFrequency,
                                }
                              );
                            }
                          }}
                          placeholder="Select Frequency"
                        />
                      </div>
                      {/* Discount selector - disabled when custom pricing is active */}
                      <div className={styles.formField}>
                        <label className={styles.fieldLabel}>Discount</label>
                        <CustomDropdown
                          options={
                            loadingDiscounts
                              ? [{ value: '', label: 'Loading discounts...' }]
                              : [
                                  { value: '', label: 'No Discount' },
                                  ...(selection.servicePlan &&
                                  availableDiscounts[selection.servicePlan.id]
                                    ? availableDiscounts[
                                        selection.servicePlan.id
                                      ].map(discount => ({
                                        value: discount.id,
                                        label: discount.name,
                                      }))
                                    : []),
                                ]
                          }
                          value={selection.isCustomPriced ? '' : selection.discount}
                          onChange={async newDiscountId => {
                            setServiceSelections(prev =>
                              prev.map((sel, idx) =>
                                idx === index
                                  ? { ...sel, discount: newDiscountId }
                                  : sel
                              )
                            );

                            if (selection.servicePlan) {
                              await createOrUpdateQuoteLineItem(
                                selection.servicePlan,
                                selection.displayOrder,
                                {
                                  discount_id:
                                    newDiscountId === '' ? null : newDiscountId,
                                }
                              );
                            }
                          }}
<<<<<<< HEAD
                          placeholder={
                            loadingDiscounts
                              ? 'Loading discounts...'
                              : 'Select Discount'
                          }
                          disabled={loadingDiscounts}
=======
                          placeholder={loadingDiscounts ? 'Loading discounts...' : selection.isCustomPriced ? 'Disabled (Custom Pricing Active)' : 'Select Discount'}
                          disabled={loadingDiscounts || selection.isCustomPriced}
>>>>>>> 45ea1178
                        />
                      </div>
                    </div>

                    {/* Custom Pricing - Collapsible Section */}
                    {selection.servicePlan?.allow_custom_pricing && (
                      <div className={styles.customPricingSection}>
                        <button
                          type="button"
                          className={styles.customPricingToggle}
                          onClick={() => {
                            const isExpanding = !customPricingExpanded[selection.displayOrder];

                            setCustomPricingExpanded(prev => ({
                              ...prev,
                              [selection.displayOrder]: isExpanding
                            }));

                            // Pre-fill with calculated prices when expanding for the first time
                            if (isExpanding && selection.customInitialPrice === undefined && selection.customRecurringPrice === undefined) {
                              setServiceSelections(prev =>
                                prev.map((sel, idx) =>
                                  idx === index
                                    ? {
                                        ...sel,
                                        customInitialPrice: calculatedPrices[selection.displayOrder]?.initial || 0,
                                        customRecurringPrice: calculatedPrices[selection.displayOrder]?.recurring || 0,
                                      }
                                    : sel
                                )
                              );
                            }
                          }}
                        >
                          <span className={styles.toggleIcon}>
                            {customPricingExpanded[selection.displayOrder] ? '▼' : '▶'}
                          </span>
                          Custom Pricing
                        </button>

                        {customPricingExpanded[selection.displayOrder] && (
                          <div className={styles.customPricingFields}>
                            <div className={styles.customPriceLabel}>
                              Override calculated price
                            </div>
                            <div className={styles.priceInputRow}>
                              <div className={styles.formField}>
                                <label className={styles.fieldLabel}>
                                  Initial Price ($)
                                </label>
                                <input
                                  type="number"
                                  min="0"
                                  step="0.01"
                                  className={styles.priceInput}
                                  value={selection.customInitialPrice ?? calculatedPrices[selection.displayOrder]?.initial ?? ''}
                                  onChange={(e) => {
                                    const value = parseFloat(e.target.value) || 0;
                                    if (value < 0) return; // Prevent negative prices

                                    // Update state only (don't save yet)
                                    setServiceSelections(prev =>
                                      prev.map((sel, idx) =>
                                        idx === index
                                          ? {
                                              ...sel,
                                              customInitialPrice: value,
                                            }
                                          : sel
                                      )
                                    );
                                  }}
                                  placeholder="Enter custom initial price"
                                />
                              </div>
                              <div className={styles.formField}>
                                <label className={styles.fieldLabel}>
                                  Recurring Price ($)
                                </label>
                                <input
                                  type="number"
                                  min="0"
                                  step="0.01"
                                  className={styles.priceInput}
                                  value={selection.customRecurringPrice ?? calculatedPrices[selection.displayOrder]?.recurring ?? ''}
                                  onChange={(e) => {
                                    const value = parseFloat(e.target.value) || 0;
                                    if (value < 0) return; // Prevent negative prices

                                    // Update state only (don't save yet)
                                    setServiceSelections(prev =>
                                      prev.map((sel, idx) =>
                                        idx === index
                                          ? {
                                              ...sel,
                                              customRecurringPrice: value,
                                            }
                                          : sel
                                      )
                                    );
                                  }}
                                  placeholder="Enter custom recurring price"
                                />
                              </div>
                            </div>
                            <small className={styles.customPriceNote}>
                              Calculated price: ${calculatedPrices[selection.displayOrder]?.initial?.toFixed(2) || '0.00'} initial,
                              ${calculatedPrices[selection.displayOrder]?.recurring?.toFixed(2) || '0.00'}/mo recurring
                            </small>

                            {/* Action Buttons */}
                            <div className={styles.customPricingActions}>
                              <button
                                type="button"
                                className={styles.saveCustomPriceButton}
                                onClick={async () => {
                                  if (selection.servicePlan && selection.customInitialPrice !== undefined && selection.customRecurringPrice !== undefined) {
                                    // Mark as custom priced and clear discount
                                    setServiceSelections(prev =>
                                      prev.map((sel, idx) =>
                                        idx === index
                                          ? {
                                              ...sel,
                                              isCustomPriced: true,
                                              discount: '' // Clear discount when using custom pricing
                                            }
                                          : sel
                                      )
                                    );

                                    // Save to backend
                                    await createOrUpdateQuoteLineItem(
                                      selection.servicePlan,
                                      selection.displayOrder,
                                      {
                                        custom_initial_price: selection.customInitialPrice,
                                        custom_recurring_price: selection.customRecurringPrice,
                                        is_custom_priced: true,
                                        discount_id: null, // Clear discount when using custom pricing
                                      }
                                    );
                                  }
                                }}
                              >
                                Save Custom Price
                              </button>
                              <button
                                type="button"
                                className={styles.clearCustomPriceButton}
                                onClick={async () => {
                                  if (selection.servicePlan) {
                                    // Clear custom pricing from state
                                    setServiceSelections(prev =>
                                      prev.map((sel, idx) =>
                                        idx === index
                                          ? {
                                              ...sel,
                                              customInitialPrice: undefined,
                                              customRecurringPrice: undefined,
                                              isCustomPriced: false,
                                            }
                                          : sel
                                      )
                                    );

                                    // Clear from backend
                                    await createOrUpdateQuoteLineItem(
                                      selection.servicePlan,
                                      selection.displayOrder,
                                      {
                                        custom_initial_price: undefined,
                                        custom_recurring_price: undefined,
                                        is_custom_priced: false,
                                      }
                                    );
                                  }
                                }}
                              >
                                Clear Custom Pricing
                              </button>
                            </div>
                          </div>
                        )}
                      </div>
                    )}
                  </div>
                ))}

                {/* Pest Concern Coverage Pills and Add Service Button Row */}
                <div className={styles.pestCoverageRow}>
                  <div className={styles.pestCoverageSection}>
                    <label className={styles.fieldLabel}>
                      Pest Concern Coverage
                    </label>
                    <div className={styles.pestContainer}>
                      {pestOptions
                        .filter(pest => selectedPests.includes(pest.id))
                        .sort((a, b) => {
                          // Sort by selectedPests order - primary pest (index 0) appears first
                          const indexA = selectedPests.indexOf(a.id);
                          const indexB = selectedPests.indexOf(b.id);
                          return indexA - indexB;
                        })
                        .map(pest => {
                          // Check if this pest is covered by ANY selected service plan
                          const isCovered = serviceSelections.some(sel =>
                            sel.servicePlan?.pest_coverage?.some(
                              (coverage: any) => coverage.pest_id === pest.id
                            )
                          );

                          return (
                            <div
                              key={pest.id}
                              className={styles.pestBadge}
                              style={
                                !isCovered
                                  ? {
                                      background: '#FFE3E2',
                                      border: '1px solid #FB2C36',
                                      color: '#C10007',
                                    }
                                  : undefined
                              }
                            >
                              {isCovered ? (
                                <svg
                                  width="8"
                                  height="8"
                                  viewBox="0 0 8 8"
                                  fill="none"
                                  xmlns="http://www.w3.org/2000/svg"
                                >
                                  <path
                                    d="M6.5 2L3 5.5L1.5 4"
                                    stroke="var(--green-600, #00A63E)"
                                    strokeWidth="1.5"
                                    strokeLinecap="round"
                                    strokeLinejoin="round"
                                  />
                                </svg>
                              ) : (
                                <CircleOff
                                  size={8}
                                  style={{ color: '#FB2C36' }}
                                />
                              )}
                              {pest.custom_label}
                            </div>
                          );
                        })}
                    </div>
                  </div>

                  {/* Add Service Button */}
                  {serviceSelections.length < 3 &&
                    serviceSelections.some(sel => sel.servicePlan) && (
                      <div className={styles.addServiceButtonContainer}>
                        <button
                          type="button"
                          onClick={addServiceSelection}
                          className={styles.addServiceButton}
                        >
                          <Plus size={20} />
                          Add Service
                        </button>
                      </div>
                    )}
                </div>

                {/* Add-On Services Section */}
                {serviceSelections[0]?.servicePlan && (
                  <div
                    style={{
                      marginTop: '32px',
                      paddingTop: '24px',
                      borderTop: '1px solid #e5e7eb',
                    }}
                  >
                    <EligibleAddOnSelector
                      companyId={lead.company_id}
                      servicePlanId={serviceSelections[0].servicePlan.id}
                      selectedAddonIds={selectedAddOns}
                      onToggleAddon={handleToggleAddon}
                    />
                  </div>
                )}

                {/* Plan Pricing Section */}
                {serviceSelections.some(sel => sel.servicePlan) && (
                  <>
                    <h4 className={cardStyles.defaultText}>Plan Pricing</h4>
                    <div className={styles.planPricingContainer}>
                      {serviceSelections.length === 1 ? (
                        // Single Plan Pricing Display
                        serviceSelections[0].servicePlan && (
                          <div className={styles.singlePlanPricing}>
                            <div className={styles.pricingGrid}>
                              <div className={styles.pricingColumn}>
                                <div className={styles.pricingLabel}>
                                  Recurring Price
                                </div>
                                <div className={styles.recurringPrice}>
                                  $
                                  {quote?.line_items?.[0]
                                    ?.final_recurring_price || 0}
                                  <span className={styles.perMonth}>/mo</span>
                                </div>
                              </div>
                              <div className={styles.pricingColumn}>
                                <div className={styles.pricingLabel}>
                                  Initial Price
                                </div>
                                <div className={styles.initialPrice}>
                                  $
                                  {Math.round(
                                    quote?.line_items?.[0]
                                      ?.final_initial_price || 0
                                  )}
                                </div>
                                {quote?.line_items?.[0]?.discount_percentage ? (
                                  <div className={styles.originalPrice}>
                                    Originally $
                                    {Math.round(
                                      quote?.line_items?.[0]?.initial_price || 0
                                    )}{' '}
                                    (-
                                    {
                                      quote?.line_items?.[0]
                                        ?.discount_percentage
                                    }
                                    %)
                                  </div>
                                ) : null}
                              </div>
                              <div className={styles.pricingColumn}>
                                <div className={styles.pricingLabel}>
                                  Treatment Frequency
                                </div>
                                <div className={styles.frequency}>
                                  {serviceSelections[0].frequency
                                    .charAt(0)
                                    .toUpperCase() +
                                    serviceSelections[0].frequency.slice(1)}
                                </div>
                                <div className={styles.inspection}>
                                  Inspection Included
                                </div>
                              </div>
                            </div>

                            {/* Add-Ons for Single Plan */}
                            {quote?.line_items && quote.line_items.filter(item => item.addon_service_id != null && item.addon_service_id !== '').length > 0 && (
                              <div className={styles.addOnsBreakdown}>
                                <div className={styles.addOnsHeader}>Add-On Services:</div>
                                {quote.line_items
                                  .filter(item => item.addon_service_id != null && item.addon_service_id !== '')
                                  .map((addonItem) => (
                                    <div key={addonItem.id} className={styles.addonLineItem}>
                                      <div className={styles.addonName}>
                                        {addonItem.plan_name}
                                      </div>
                                      <div className={styles.addonPrices}>
                                        <span className={styles.addonRecurring}>
                                          +${addonItem.final_recurring_price}/mo
                                        </span>
                                        {addonItem.final_initial_price > 0 && (
                                          <span className={styles.addonInitial}>
                                            ${Math.round(addonItem.final_initial_price)} initial
                                          </span>
                                        )}
                                      </div>
                                    </div>
                                  ))}
                              </div>
                            )}

                            {/* Total with Add-Ons */}
                            {quote?.line_items && quote.line_items.filter(item => item.addon_service_id != null && item.addon_service_id !== '').length > 0 && (
                              <div className={styles.singlePlanTotal}>
                                <div className={styles.totalRow}>
                                  <span className={styles.totalLabel}>Total Recurring:</span>
                                  <span className={styles.totalValue}>
                                    ${Math.round(quote?.total_recurring_price || 0)}/mo
                                  </span>
                                </div>
                                <div className={styles.totalRow}>
                                  <span className={styles.totalLabel}>Total Initial:</span>
                                  <span className={styles.totalValue}>
                                    ${Math.round(quote?.total_initial_price || 0)}
                                  </span>
                                </div>
                              </div>
                            )}
                          </div>
                        )
                      ) : (
                        // Multiple Plans Pricing Display
                        <div className={styles.multiplePlansPricing}>
                          {serviceSelections
                            .filter(sel => sel.servicePlan)
                            .map((selection, index) => {
                              const lineItem = quote?.line_items?.find(
                                item =>
                                  item.display_order === selection.displayOrder
                              );
                              return (
                                <div
                                  key={selection.id}
                                  className={styles.planLineItem}
                                >
                                  <div className={styles.lineItemHeader}>
                                    Service {index + 1}:{' '}
                                    {selection.servicePlan?.plan_name}
                                  </div>
                                  <div className={styles.lineItemPricing}>
                                    <div className={styles.lineItemColumn}>
                                      <div className={styles.lineItemLabel}>
                                        Recurring Price
                                      </div>
                                      <div
                                        className={
                                          styles.lineItemRecurringPrice
                                        }
                                      >
                                        $
                                        {Math.round(
                                          lineItem?.final_recurring_price || 0
                                        )}
                                        <span
                                          className={styles.lineItemPerMonth}
                                        >
                                          /mo
                                        </span>
                                      </div>
                                    </div>
                                    <div className={styles.lineItemColumn}>
                                      <div className={styles.lineItemLabel}>
                                        Initial Price
                                      </div>
                                      <div
                                        className={styles.lineItemInitialPrice}
                                      >
                                        $
                                        {Math.round(
                                          lineItem?.final_initial_price || 0
                                        )}
                                      </div>
                                      {lineItem?.discount_percentage ? (
                                        <div
                                          className={
                                            styles.lineItemOriginalPrice
                                          }
                                        >
                                          Originally $
                                          {Math.round(
                                            lineItem?.initial_price || 0
                                          )}{' '}
                                          (-
                                          {lineItem?.discount_percentage}%)
                                        </div>
                                      ) : null}
                                    </div>
                                    <div className={styles.lineItemColumn}>
                                      <div className={styles.lineItemLabel}>
                                        Treatment Frequency
                                      </div>
                                      <div className={styles.lineItemFrequency}>
                                        {selection.frequency
                                          .charAt(0)
                                          .toUpperCase() +
                                          selection.frequency.slice(1)}
                                      </div>
                                      <div
                                        className={styles.lineItemInspection}
                                      >
                                        Inspection Included
                                      </div>
                                    </div>
                                  </div>
                                </div>
                              );
                            })}

                          {/* Add-Ons Section */}
                          {quote?.line_items && quote.line_items.filter(item => item.addon_service_id != null && item.addon_service_id !== '').length > 0 && (
                            <div className={styles.addOnsSection}>
                              <div className={styles.addOnsSectionHeader}>Add-On Services</div>
                              {quote.line_items
                                .filter(item => item.addon_service_id != null && item.addon_service_id !== '')
                                .map((addonItem) => (
                                  <div key={addonItem.id} className={styles.planLineItem}>
                                    <div className={styles.lineItemHeader}>
                                      {addonItem.plan_name}
                                    </div>
                                    <div className={styles.lineItemPricing}>
                                      <div className={styles.lineItemColumn}>
                                        <div className={styles.lineItemLabel}>
                                          Recurring Price
                                        </div>
                                        <div className={styles.lineItemRecurringPrice}>
                                          ${Math.round(addonItem.final_recurring_price || 0)}
                                          <span className={styles.lineItemPerMonth}>/mo</span>
                                        </div>
                                      </div>
                                      <div className={styles.lineItemColumn}>
                                        <div className={styles.lineItemLabel}>
                                          Initial Price
                                        </div>
                                        <div className={styles.lineItemInitialPrice}>
                                          ${Math.round(addonItem.final_initial_price || 0)}
                                        </div>
                                      </div>
                                    </div>
                                  </div>
                                ))}
                            </div>
                          )}

                          {/* Total Cost Section */}
                          <div className={styles.totalCostSection}>
                            <div className={styles.totalCostHeader}>
                              Total Cost:
                            </div>
                            <div className={styles.totalCostGrid}>
                              <div className={styles.totalColumn}>
                                <div className={styles.totalLabel}>
                                  Total Recurring
                                </div>
                                <div className={styles.totalRecurringPrice}>
                                  $
                                  {Math.round(
                                    quote?.total_recurring_price || 0
                                  )}
                                  <span className={styles.totalPerMonth}>
                                    /mo
                                  </span>
                                </div>
                              </div>
                              <div className={styles.totalColumn}>
                                <div className={styles.totalLabel}>
                                  Total Initial
                                </div>
                                <div className={styles.totalInitialPrice}>
                                  ${Math.round(quote?.total_initial_price || 0)}
                                </div>
                                {(() => {
                                  const totalBaseInitial =
                                    quote?.line_items?.reduce(
                                      (sum, item) =>
                                        sum + (item.initial_price || 0),
                                      0
                                    ) || 0;
                                  const savings =
                                    totalBaseInitial -
                                    (quote?.total_initial_price || 0);
                                  return savings > 0 ? (
                                    <div className={styles.totalSavings}>
                                      Savings: ${Math.round(savings)}
                                    </div>
                                  ) : null;
                                })()}
                              </div>
                            </div>
                          </div>
                        </div>
                      )}
                    </div>
                  </>
                )}

                {/* Plan Information Section */}
                <h4 className={cardStyles.defaultText}>Plan Information</h4>
                <div className={styles.planInfoContainer}>
                  <div className={styles.tabContainer}>
                    {[
                      { id: 'overview', label: 'Plan Overview' },
                      { id: 'pests', label: 'Covered Pests' },
                      { id: 'expect', label: 'What to Expect' },
                      { id: 'faqs', label: 'FAQs' },
                    ].map((tab, index, array) => (
                      <button
                        key={tab.id}
                        onClick={() => setActiveServiceTab(tab.id)}
                        className={`${styles.tabButton} ${
                          activeServiceTab === tab.id
                            ? styles.active
                            : styles.inactive
                        } ${index === 0 ? styles.firstTab : ''} ${
                          index === array.length - 1 ? styles.lastTab : ''
                        }`}
                      >
                        {tab.label}
                      </button>
                    ))}
                  </div>

                  {/* Tab Content */}
                  <div className={styles.tabContent}>
                    {activeServiceTab === 'overview' && (
                      <div className={styles.tabContentInner}>
                        <div className={styles.planOverviewScroll}>
                          {serviceSelections
                            .filter(sel => sel.servicePlan)
                            .map((selection, index) => (
                              <div
                                key={selection.id}
                                className={styles.planSection}
                              >
                                <h4 className={styles.planTitle}>
                                  {selection.servicePlan.plan_name}
                                  {serviceSelections.filter(
                                    sel => sel.servicePlan
                                  ).length > 1 && (
                                    <span className={styles.planNumber}>
                                      ({index + 1}/
                                      {
                                        serviceSelections.filter(
                                          sel => sel.servicePlan
                                        ).length
                                      }
                                      )
                                    </span>
                                  )}
                                  {selection.servicePlan.highlight_badge && (
                                    <span
                                      style={{
                                        marginLeft: '8px',
                                        padding: '2px 8px',
                                        backgroundColor: 'var(--action-500)',
                                        color: 'white',
                                        fontSize: '12px',
                                        fontWeight: '500',
                                        borderRadius: '12px',
                                      }}
                                    >
                                      {selection.servicePlan.highlight_badge}
                                    </span>
                                  )}
                                </h4>
                                <p
                                  style={{
                                    margin: '0 0 16px 0',
                                    color: 'var(--gray-600)',
                                    fontSize: '14px',
                                  }}
                                >
                                  {selection.servicePlan.plan_description}
                                </p>

                                <h5
                                  style={{
                                    margin: '0 0 12px 0',
                                    fontSize: '14px',
                                    fontWeight: '600',
                                    color: 'var(--gray-900)',
                                  }}
                                >
                                  Plan Features
                                </h5>
                                {selection.servicePlan.plan_features &&
                                Array.isArray(
                                  selection.servicePlan.plan_features
                                ) ? (
                                  <ul
                                    style={{
                                      margin: '0',
                                      paddingLeft: '20px',
                                      color: 'var(--gray-700)',
                                    }}
                                  >
                                    {selection.servicePlan.plan_features.map(
                                      (feature: string, idx: number) => (
                                        <li key={idx}>{feature}</li>
                                      )
                                    )}
                                  </ul>
                                ) : (
                                  <p
                                    style={{
                                      color: 'var(--gray-500)',
                                      fontStyle: 'italic',
                                    }}
                                  >
                                    No features listed
                                  </p>
                                )}
                              </div>
                            ))}
                        </div>
                      </div>
                    )}

                    {activeServiceTab === 'pests' && (
                      <div className={styles.tabContentInner}>
                        <h4
                          style={{
                            margin: '0 0 12px 0',
                            fontSize: '16px',
                            fontWeight: '600',
                            color: 'var(--gray-900)',
                          }}
                        >
                          Covered Pests
                        </h4>
                        {(() => {
                          // Collect all unique pests from all selected plans
                          const allPestCoverage = new Map<
                            string,
                            { pest: any; coverageLevel: string }
                          >();

                          serviceSelections
                            .filter(sel => sel.servicePlan)
                            .forEach(selection => {
                              if (selection.servicePlan.pest_coverage) {
                                selection.servicePlan.pest_coverage.forEach(
                                  (coverage: any) => {
                                    const pest = pestOptions.find(
                                      p => p.id === coverage.pest_id
                                    );
                                    if (
                                      pest &&
                                      !allPestCoverage.has(coverage.pest_id)
                                    ) {
                                      allPestCoverage.set(coverage.pest_id, {
                                        pest,
                                        coverageLevel: coverage.coverage_level,
                                      });
                                    }
                                  }
                                );
                              }
                            });

                          if (allPestCoverage.size === 0) {
                            return (
                              <p
                                style={{
                                  color: 'var(--gray-500)',
                                  fontStyle: 'italic',
                                }}
                              >
                                No pest coverage information available
                              </p>
                            );
                          }

                          return (
                            <div
                              style={{
                                display: 'grid',
                                gridTemplateColumns:
                                  'repeat(auto-fill, minmax(150px, 1fr))',
                                gap: '8px',
                              }}
                            >
                              {Array.from(allPestCoverage.values()).map(
                                ({ pest, coverageLevel }) => (
                                  <div
                                    key={pest.id}
                                    style={{
                                      padding: '8px 12px',
                                      backgroundColor: 'var(--gray-50)',
                                      borderRadius: '6px',
                                      fontSize: '14px',
                                      color: 'var(--gray-700)',
                                      border:
                                        coverageLevel !== 'full'
                                          ? '1px dashed var(--gray-300)'
                                          : '1px solid var(--gray-200)',
                                    }}
                                  >
                                    {pest.custom_label || pest.name}
                                    {coverageLevel !== 'full' && (
                                      <span
                                        style={{
                                          display: 'block',
                                          fontSize: '12px',
                                          color: 'var(--gray-500)',
                                          textTransform: 'capitalize',
                                        }}
                                      >
                                        ({coverageLevel})
                                      </span>
                                    )}
                                  </div>
                                )
                              )}
                            </div>
                          );
                        })()}
                      </div>
                    )}

                    {activeServiceTab === 'expect' && (
                      <div className={styles.tabContentInner}>
                        <div className={styles.planOverviewScroll}>
                          {serviceSelections
                            .filter(sel => sel.servicePlan)
                            .map((selection, index) => (
                              <div
                                key={selection.id}
                                className={styles.planSection}
                              >
                                <h4
                                  style={{
                                    margin: '0 0 12px 0',
                                    fontSize: '16px',
                                    fontWeight: '600',
                                    color: 'var(--gray-900)',
                                  }}
                                >
                                  {selection.servicePlan.plan_name} - What to
                                  Expect
                                  {serviceSelections.filter(
                                    sel => sel.servicePlan
                                  ).length > 1 && (
                                    <span className={styles.planNumber}>
                                      {' '}
                                      ({index + 1}/
                                      {
                                        serviceSelections.filter(
                                          sel => sel.servicePlan
                                        ).length
                                      }
                                      )
                                    </span>
                                  )}
                                </h4>
                                <div
                                  style={{
                                    color: 'var(--gray-700)',
                                    lineHeight: '1.6',
                                  }}
                                >
                                  <p>
                                    Treatment frequency:{' '}
                                    <strong>
                                      {
                                        selection.servicePlan
                                          .treatment_frequency
                                      }
                                    </strong>
                                  </p>
                                  <p>
                                    Billing cycle:{' '}
                                    <strong>
                                      {selection.servicePlan.billing_frequency}
                                    </strong>
                                  </p>
                                  {selection.servicePlan
                                    .includes_inspection && (
                                    <p>✓ Initial inspection included</p>
                                  )}
                                  <div
                                    style={{
                                      marginTop: '16px',
                                      padding: '12px',
                                      backgroundColor: 'var(--blue-50)',
                                      borderRadius: '6px',
                                      border: '1px solid var(--blue-200)',
                                    }}
                                  >
                                    <p
                                      style={{
                                        margin: '0',
                                        fontSize: '14px',
                                        color: 'var(--blue-700)',
                                      }}
                                    >
                                      Our{' '}
                                      {selection.servicePlan.plan_name.toLowerCase()}{' '}
                                      provides comprehensive protection with{' '}
                                      {
                                        selection.servicePlan
                                          .treatment_frequency
                                      }{' '}
                                      treatments to keep your property pest-free
                                      year-round.
                                    </p>
                                  </div>
                                </div>
                              </div>
                            ))}
                        </div>
                      </div>
                    )}

                    {activeServiceTab === 'faqs' && (
                      <div className={styles.tabContentInner}>
                        <div className={styles.planOverviewScroll}>
                          {serviceSelections
                            .filter(sel => sel.servicePlan)
                            .map((selection, index) => (
                              <div
                                key={selection.id}
                                className={styles.planSection}
                              >
                                <h4
                                  style={{
                                    margin: '0 0 12px 0',
                                    fontSize: '16px',
                                    fontWeight: '600',
                                    color: 'var(--gray-900)',
                                  }}
                                >
                                  {selection.servicePlan.plan_name} - Frequently
                                  Asked Questions
                                  {serviceSelections.filter(
                                    sel => sel.servicePlan
                                  ).length > 1 && (
                                    <span className={styles.planNumber}>
                                      {' '}
                                      ({index + 1}/
                                      {
                                        serviceSelections.filter(
                                          sel => sel.servicePlan
                                        ).length
                                      }
                                      )
                                    </span>
                                  )}
                                </h4>
                                {selection.servicePlan.plan_faqs &&
                                Array.isArray(
                                  selection.servicePlan.plan_faqs
                                ) ? (
                                  <div style={{ display: 'grid', gap: '16px' }}>
                                    {selection.servicePlan.plan_faqs.map(
                                      (faq: any, idx: number) => (
                                        <div
                                          key={idx}
                                          style={{
                                            padding: '16px',
                                            backgroundColor: 'var(--gray-50)',
                                            borderRadius: '6px',
                                          }}
                                        >
                                          <h5
                                            style={{
                                              margin: '0 0 8px 0',
                                              fontSize: '14px',
                                              fontWeight: '600',
                                              color: 'var(--gray-900)',
                                            }}
                                          >
                                            {faq.question}
                                          </h5>
                                          <p
                                            style={{
                                              margin: '0',
                                              fontSize: '14px',
                                              color: 'var(--gray-700)',
                                              lineHeight: '1.5',
                                            }}
                                          >
                                            {faq.answer}
                                          </p>
                                        </div>
                                      )
                                    )}
                                  </div>
                                ) : (
                                  <p
                                    style={{
                                      color: 'var(--gray-500)',
                                      fontStyle: 'italic',
                                    }}
                                  >
                                    No FAQs available for this plan
                                  </p>
                                )}
                              </div>
                            ))}
                        </div>
                      </div>
                    )}
                  </div>
                </div>

                {/* Preferred Date and Time Inputs */}
                <div className={`${styles.gridRow} ${styles.twoColumns}`}>
                  <div className={styles.formField}>
                    <label className={styles.fieldLabel}>Preferred Date</label>
                    <input
                      type="date"
                      className={styles.selectInput}
                      value={preferredDate}
                      onChange={e => {
                        setPreferredDate(e.target.value);
                        updateLeadRequestedDate(e.target.value);
                      }}
                      placeholder="Enter preferred date"
                    />
                  </div>
                  <div className={styles.formField}>
                    <label className={styles.fieldLabel}>Preferred Time</label>
                    <CustomDropdown
                      options={[
                        { value: 'morning', label: 'Morning (8AM - 12PM)' },
                        { value: 'afternoon', label: 'Afternoon (12PM - 5PM)' },
                        { value: 'evening', label: 'Evening (5PM - 8PM)' },
                        { value: 'anytime', label: 'Anytime' },
                      ]}
                      value={preferredTime}
                      onChange={value => {
                        setPreferredTime(value);
                        updateLeadRequestedTime(value);
                      }}
                      placeholder="Enter preferred time"
                    />
                  </div>
                </div>
              </>
            )}
          </div>
        ),
      },
      {
        id: 'quote',
        label: 'Quote Summary',
        content: (
          <QuoteSummaryCard
            quote={quote}
            lead={lead}
            isUpdating={isQuoteUpdating}
            onEmailQuote={handleEmailQuote}
            hideCard={true}
          />
        ),
      },
    ];

    // Only check line items for default tab on initial render
    if (!initialTabSetRef.current) {
      initialTabSetRef.current = true;
    }

    const hasLineItems = quote?.line_items && quote.line_items.length > 0;
    const defaultTab = hasLineItems ? 'service' : 'pest';

    return (
      <TabCard
        key={`quoted-tabs-${quote?.id}`}
        tabs={quotedTabs}
        defaultTabId={defaultTab}
      />
    );
  };

  const renderReadyToScheduleContent = () => {
    const scheduleTabs: TabItem[] = [
      {
        id: 'quote_summary',
        label: 'Quote Summary',
        content: (
          <div className={styles.cardContent}>
            <QuoteSummaryCard
              quote={quote}
              lead={lead}
              isUpdating={isQuoteUpdating}
              onEmailQuote={handleEmailQuote}
              hideCard={true}
            />
          </div>
        ),
      },
      {
        id: 'service_confirmation',
        label: 'Service Confirmation',
        content: (
          <div className={styles.cardContent}>
            <h3 className={styles.scheduleTabHeading}>Service Confirmation</h3>
            <div className={styles.confirmationForm}>
              <div className={styles.formRow}>
                <div className={styles.formGroup}>
                  <label className={styles.formLabel}>Scheduled Date</label>
                  <input
                    type="date"
                    className={styles.formInput}
                    value={scheduledDate}
                    onChange={e => setScheduledDate(e.target.value)}
                  />
                </div>
                <div className={styles.formGroup}>
                  <label className={styles.formLabel}>Scheduled Time</label>
                  <input
                    type="time"
                    className={styles.formInput}
                    value={scheduledTime}
                    onChange={e => setScheduledTime(e.target.value)}
                  />
                </div>
              </div>
              <div className={styles.formGroup}>
                <label className={styles.formLabel}>Notes</label>
                <textarea
                  className={styles.formTextarea}
                  placeholder="Add any notes about the scheduled service..."
                  rows={4}
                  value={confirmationNote}
                  onChange={e => setConfirmationNote(e.target.value)}
                />
              </div>
              <div className={styles.formActions}>
                <button
                  type="button"
                  className={styles.finalizeSaleButton}
                  onClick={() => setShowServiceConfirmationModal(true)}
                >
                  <CalendarCheck size={18} />
                  Finalize Sale
                </button>
              </div>
            </div>
          </div>
        ),
      },
    ];

    return <TabCard tabs={scheduleTabs} defaultTabId="quote_summary" />;
  };

  // Render content based on lead status
  const renderContent = () => {
    // Show all sections simultaneously instead of conditionally based on status
    return (
      <div
        className={styles.leadContentWrapper}
        data-sidebar-expanded={isSidebarExpanded}
      >
        <div className={styles.contentLeft}>
          {renderContactingContent()}
          {renderQuotedContent()}
          {renderReadyToScheduleContent()}
        </div>
        <LeadDetailsSidebar
          lead={lead}
          onShowToast={onShowToast}
          onLeadUpdate={onLeadUpdate}
          onRequestUndo={onRequestUndo}
          customerChannelRef={customerChannelRef}
          isSidebarExpanded={isSidebarExpanded}
          setIsSidebarExpanded={setIsSidebarExpanded}
        />
      </div>
    );
  };

  const handleReturnToLeads = () => {
    setShowAssignSuccessModal(false);
    // Navigate to leads page
    window.location.href = '/tickets/leads';
  };

  return (
    <>
      {renderContent()}
      <ManageLeadModal
        isOpen={showManageLeadModal}
        onClose={() => setShowManageLeadModal(false)}
        onProceed={handleManageLeadProceed}
        currentStage={lead.lead_status}
      />
      <AssignSuccessModal
        isOpen={showAssignSuccessModal}
        onClose={() => setShowAssignSuccessModal(false)}
        onReturnToPage={handleReturnToLeads}
        assigneeName={assignedUserInfo?.name || ''}
        assigneeTitle={assignedUserInfo?.title || ''}
        assigneeAvatar={assignedUserInfo?.avatar}
      />
      <CompleteTaskModal
        isOpen={showCompleteTaskModal}
        task={
          nextTask
            ? {
                day_number: nextTask.day_number,
                action_type: nextTask.action_type,
                time_of_day: nextTask.time_of_day,
                due_date: nextTask.due_date,
                due_time: nextTask.due_time,
                priority: nextTask.priority,
              }
            : null
        }
        onConfirm={handleCompleteTaskConfirm}
        onSkip={handleCompleteTaskSkip}
        onCancel={handleCompleteTaskCancel}
      />
      <ServiceConfirmationModal
        isOpen={showServiceConfirmationModal}
        onClose={() => setShowServiceConfirmationModal(false)}
        onConfirm={handleConfirmAndFinalize}
        scheduledDate={scheduledDate}
        scheduledTime={scheduledTime}
        confirmationNote={confirmationNote}
        onScheduledDateChange={setScheduledDate}
        onScheduledTimeChange={setScheduledTime}
        onConfirmationNoteChange={setConfirmationNote}
      />
    </>
  );
}<|MERGE_RESOLUTION|>--- conflicted
+++ resolved
@@ -144,10 +144,15 @@
     }, // First selection always exists
   ]);
 
-  const [calculatedPrices, setCalculatedPrices] = useState<Record<number, {
-    initial: number;
-    recurring: number;
-  }>>({});
+  const [calculatedPrices, setCalculatedPrices] = useState<
+    Record<
+      number,
+      {
+        initial: number;
+        recurring: number;
+      }
+    >
+  >({});
   const [allServicePlans, setAllServicePlans] = useState<any[]>([]);
   const [loadingPestOptions, setLoadingPestOptions] = useState(false);
   const [loadingPlan, setLoadingPlan] = useState(false);
@@ -175,7 +180,9 @@
   const [selectedAddOns, setSelectedAddOns] = useState<string[]>([]);
 
   // Custom pricing expansion state (tracks which service selection has custom pricing expanded)
-  const [customPricingExpanded, setCustomPricingExpanded] = useState<Record<number, boolean>>({});
+  const [customPricingExpanded, setCustomPricingExpanded] = useState<
+    Record<number, boolean>
+  >({});
   const [eligibleAddOns, setEligibleAddOns] = useState<any[]>([]);
   const [loadingAddOns, setLoadingAddOns] = useState(false);
 
@@ -510,9 +517,12 @@
   useEffect(() => {
     if (!quote || !pricingSettings) return;
 
-    const newCalculatedPrices: Record<number, { initial: number; recurring: number }> = {};
-
-    serviceSelections.forEach((selection) => {
+    const newCalculatedPrices: Record<
+      number,
+      { initial: number; recurring: number }
+    > = {};
+
+    serviceSelections.forEach(selection => {
       if (!selection.servicePlan) return;
 
       const lineItem = quote.line_items?.find(
@@ -1726,12 +1736,15 @@
       }
 
       // Handle custom pricing vs standard pricing
-      if (additionalData?.is_custom_priced &&
-          additionalData?.custom_initial_price !== undefined &&
-          additionalData?.custom_recurring_price !== undefined) {
+      if (
+        additionalData?.is_custom_priced &&
+        additionalData?.custom_initial_price !== undefined &&
+        additionalData?.custom_recurring_price !== undefined
+      ) {
         // Custom pricing - set custom prices and flag
         lineItemData.custom_initial_price = additionalData.custom_initial_price;
-        lineItemData.custom_recurring_price = additionalData.custom_recurring_price;
+        lineItemData.custom_recurring_price =
+          additionalData.custom_recurring_price;
         lineItemData.is_custom_priced = true;
         // Don't send discount data when using custom pricing
       } else {
@@ -2729,7 +2742,9 @@
                                     : []),
                                 ]
                           }
-                          value={selection.isCustomPriced ? '' : selection.discount}
+                          value={
+                            selection.isCustomPriced ? '' : selection.discount
+                          }
                           onChange={async newDiscountId => {
                             setServiceSelections(prev =>
                               prev.map((sel, idx) =>
@@ -2750,17 +2765,16 @@
                               );
                             }
                           }}
-<<<<<<< HEAD
                           placeholder={
                             loadingDiscounts
                               ? 'Loading discounts...'
-                              : 'Select Discount'
+                              : selection.isCustomPriced
+                                ? 'Disabled (Custom Pricing Active)'
+                                : 'Select Discount'
                           }
-                          disabled={loadingDiscounts}
-=======
-                          placeholder={loadingDiscounts ? 'Loading discounts...' : selection.isCustomPriced ? 'Disabled (Custom Pricing Active)' : 'Select Discount'}
-                          disabled={loadingDiscounts || selection.isCustomPriced}
->>>>>>> 45ea1178
+                          disabled={
+                            loadingDiscounts || selection.isCustomPriced
+                          }
                         />
                       </div>
                     </div>
@@ -2772,22 +2786,33 @@
                           type="button"
                           className={styles.customPricingToggle}
                           onClick={() => {
-                            const isExpanding = !customPricingExpanded[selection.displayOrder];
+                            const isExpanding =
+                              !customPricingExpanded[selection.displayOrder];
 
                             setCustomPricingExpanded(prev => ({
                               ...prev,
-                              [selection.displayOrder]: isExpanding
+                              [selection.displayOrder]: isExpanding,
                             }));
 
                             // Pre-fill with calculated prices when expanding for the first time
-                            if (isExpanding && selection.customInitialPrice === undefined && selection.customRecurringPrice === undefined) {
+                            if (
+                              isExpanding &&
+                              selection.customInitialPrice === undefined &&
+                              selection.customRecurringPrice === undefined
+                            ) {
                               setServiceSelections(prev =>
                                 prev.map((sel, idx) =>
                                   idx === index
                                     ? {
                                         ...sel,
-                                        customInitialPrice: calculatedPrices[selection.displayOrder]?.initial || 0,
-                                        customRecurringPrice: calculatedPrices[selection.displayOrder]?.recurring || 0,
+                                        customInitialPrice:
+                                          calculatedPrices[
+                                            selection.displayOrder
+                                          ]?.initial || 0,
+                                        customRecurringPrice:
+                                          calculatedPrices[
+                                            selection.displayOrder
+                                          ]?.recurring || 0,
                                       }
                                     : sel
                                 )
@@ -2796,7 +2821,9 @@
                           }}
                         >
                           <span className={styles.toggleIcon}>
-                            {customPricingExpanded[selection.displayOrder] ? '▼' : '▶'}
+                            {customPricingExpanded[selection.displayOrder]
+                              ? '▼'
+                              : '▶'}
                           </span>
                           Custom Pricing
                         </button>
@@ -2816,9 +2843,15 @@
                                   min="0"
                                   step="0.01"
                                   className={styles.priceInput}
-                                  value={selection.customInitialPrice ?? calculatedPrices[selection.displayOrder]?.initial ?? ''}
-                                  onChange={(e) => {
-                                    const value = parseFloat(e.target.value) || 0;
+                                  value={
+                                    selection.customInitialPrice ??
+                                    calculatedPrices[selection.displayOrder]
+                                      ?.initial ??
+                                    ''
+                                  }
+                                  onChange={e => {
+                                    const value =
+                                      parseFloat(e.target.value) || 0;
                                     if (value < 0) return; // Prevent negative prices
 
                                     // Update state only (don't save yet)
@@ -2845,9 +2878,15 @@
                                   min="0"
                                   step="0.01"
                                   className={styles.priceInput}
-                                  value={selection.customRecurringPrice ?? calculatedPrices[selection.displayOrder]?.recurring ?? ''}
-                                  onChange={(e) => {
-                                    const value = parseFloat(e.target.value) || 0;
+                                  value={
+                                    selection.customRecurringPrice ??
+                                    calculatedPrices[selection.displayOrder]
+                                      ?.recurring ??
+                                    ''
+                                  }
+                                  onChange={e => {
+                                    const value =
+                                      parseFloat(e.target.value) || 0;
                                     if (value < 0) return; // Prevent negative prices
 
                                     // Update state only (don't save yet)
@@ -2867,8 +2906,15 @@
                               </div>
                             </div>
                             <small className={styles.customPriceNote}>
-                              Calculated price: ${calculatedPrices[selection.displayOrder]?.initial?.toFixed(2) || '0.00'} initial,
-                              ${calculatedPrices[selection.displayOrder]?.recurring?.toFixed(2) || '0.00'}/mo recurring
+                              Calculated price: $
+                              {calculatedPrices[
+                                selection.displayOrder
+                              ]?.initial?.toFixed(2) || '0.00'}{' '}
+                              initial, $
+                              {calculatedPrices[
+                                selection.displayOrder
+                              ]?.recurring?.toFixed(2) || '0.00'}
+                              /mo recurring
                             </small>
 
                             {/* Action Buttons */}
@@ -2877,7 +2923,12 @@
                                 type="button"
                                 className={styles.saveCustomPriceButton}
                                 onClick={async () => {
-                                  if (selection.servicePlan && selection.customInitialPrice !== undefined && selection.customRecurringPrice !== undefined) {
+                                  if (
+                                    selection.servicePlan &&
+                                    selection.customInitialPrice !==
+                                      undefined &&
+                                    selection.customRecurringPrice !== undefined
+                                  ) {
                                     // Mark as custom priced and clear discount
                                     setServiceSelections(prev =>
                                       prev.map((sel, idx) =>
@@ -2885,7 +2936,7 @@
                                           ? {
                                               ...sel,
                                               isCustomPriced: true,
-                                              discount: '' // Clear discount when using custom pricing
+                                              discount: '', // Clear discount when using custom pricing
                                             }
                                           : sel
                                       )
@@ -2896,8 +2947,10 @@
                                       selection.servicePlan,
                                       selection.displayOrder,
                                       {
-                                        custom_initial_price: selection.customInitialPrice,
-                                        custom_recurring_price: selection.customRecurringPrice,
+                                        custom_initial_price:
+                                          selection.customInitialPrice,
+                                        custom_recurring_price:
+                                          selection.customRecurringPrice,
                                         is_custom_priced: true,
                                         discount_id: null, // Clear discount when using custom pricing
                                       }
@@ -3113,48 +3166,88 @@
                             </div>
 
                             {/* Add-Ons for Single Plan */}
-                            {quote?.line_items && quote.line_items.filter(item => item.addon_service_id != null && item.addon_service_id !== '').length > 0 && (
-                              <div className={styles.addOnsBreakdown}>
-                                <div className={styles.addOnsHeader}>Add-On Services:</div>
-                                {quote.line_items
-                                  .filter(item => item.addon_service_id != null && item.addon_service_id !== '')
-                                  .map((addonItem) => (
-                                    <div key={addonItem.id} className={styles.addonLineItem}>
-                                      <div className={styles.addonName}>
-                                        {addonItem.plan_name}
+                            {quote?.line_items &&
+                              quote.line_items.filter(
+                                item =>
+                                  item.addon_service_id != null &&
+                                  item.addon_service_id !== ''
+                              ).length > 0 && (
+                                <div className={styles.addOnsBreakdown}>
+                                  <div className={styles.addOnsHeader}>
+                                    Add-On Services:
+                                  </div>
+                                  {quote.line_items
+                                    .filter(
+                                      item =>
+                                        item.addon_service_id != null &&
+                                        item.addon_service_id !== ''
+                                    )
+                                    .map(addonItem => (
+                                      <div
+                                        key={addonItem.id}
+                                        className={styles.addonLineItem}
+                                      >
+                                        <div className={styles.addonName}>
+                                          {addonItem.plan_name}
+                                        </div>
+                                        <div className={styles.addonPrices}>
+                                          <span
+                                            className={styles.addonRecurring}
+                                          >
+                                            +${addonItem.final_recurring_price}
+                                            /mo
+                                          </span>
+                                          {addonItem.final_initial_price >
+                                            0 && (
+                                            <span
+                                              className={styles.addonInitial}
+                                            >
+                                              $
+                                              {Math.round(
+                                                addonItem.final_initial_price
+                                              )}{' '}
+                                              initial
+                                            </span>
+                                          )}
+                                        </div>
                                       </div>
-                                      <div className={styles.addonPrices}>
-                                        <span className={styles.addonRecurring}>
-                                          +${addonItem.final_recurring_price}/mo
-                                        </span>
-                                        {addonItem.final_initial_price > 0 && (
-                                          <span className={styles.addonInitial}>
-                                            ${Math.round(addonItem.final_initial_price)} initial
-                                          </span>
-                                        )}
-                                      </div>
-                                    </div>
-                                  ))}
-                              </div>
-                            )}
+                                    ))}
+                                </div>
+                              )}
 
                             {/* Total with Add-Ons */}
-                            {quote?.line_items && quote.line_items.filter(item => item.addon_service_id != null && item.addon_service_id !== '').length > 0 && (
-                              <div className={styles.singlePlanTotal}>
-                                <div className={styles.totalRow}>
-                                  <span className={styles.totalLabel}>Total Recurring:</span>
-                                  <span className={styles.totalValue}>
-                                    ${Math.round(quote?.total_recurring_price || 0)}/mo
-                                  </span>
+                            {quote?.line_items &&
+                              quote.line_items.filter(
+                                item =>
+                                  item.addon_service_id != null &&
+                                  item.addon_service_id !== ''
+                              ).length > 0 && (
+                                <div className={styles.singlePlanTotal}>
+                                  <div className={styles.totalRow}>
+                                    <span className={styles.totalLabel}>
+                                      Total Recurring:
+                                    </span>
+                                    <span className={styles.totalValue}>
+                                      $
+                                      {Math.round(
+                                        quote?.total_recurring_price || 0
+                                      )}
+                                      /mo
+                                    </span>
+                                  </div>
+                                  <div className={styles.totalRow}>
+                                    <span className={styles.totalLabel}>
+                                      Total Initial:
+                                    </span>
+                                    <span className={styles.totalValue}>
+                                      $
+                                      {Math.round(
+                                        quote?.total_initial_price || 0
+                                      )}
+                                    </span>
+                                  </div>
                                 </div>
-                                <div className={styles.totalRow}>
-                                  <span className={styles.totalLabel}>Total Initial:</span>
-                                  <span className={styles.totalValue}>
-                                    ${Math.round(quote?.total_initial_price || 0)}
-                                  </span>
-                                </div>
-                              </div>
-                            )}
+                              )}
                           </div>
                         )
                       ) : (
@@ -3246,39 +3339,74 @@
                             })}
 
                           {/* Add-Ons Section */}
-                          {quote?.line_items && quote.line_items.filter(item => item.addon_service_id != null && item.addon_service_id !== '').length > 0 && (
-                            <div className={styles.addOnsSection}>
-                              <div className={styles.addOnsSectionHeader}>Add-On Services</div>
-                              {quote.line_items
-                                .filter(item => item.addon_service_id != null && item.addon_service_id !== '')
-                                .map((addonItem) => (
-                                  <div key={addonItem.id} className={styles.planLineItem}>
-                                    <div className={styles.lineItemHeader}>
-                                      {addonItem.plan_name}
-                                    </div>
-                                    <div className={styles.lineItemPricing}>
-                                      <div className={styles.lineItemColumn}>
-                                        <div className={styles.lineItemLabel}>
-                                          Recurring Price
+                          {quote?.line_items &&
+                            quote.line_items.filter(
+                              item =>
+                                item.addon_service_id != null &&
+                                item.addon_service_id !== ''
+                            ).length > 0 && (
+                              <div className={styles.addOnsSection}>
+                                <div className={styles.addOnsSectionHeader}>
+                                  Add-On Services
+                                </div>
+                                {quote.line_items
+                                  .filter(
+                                    item =>
+                                      item.addon_service_id != null &&
+                                      item.addon_service_id !== ''
+                                  )
+                                  .map(addonItem => (
+                                    <div
+                                      key={addonItem.id}
+                                      className={styles.planLineItem}
+                                    >
+                                      <div className={styles.lineItemHeader}>
+                                        {addonItem.plan_name}
+                                      </div>
+                                      <div className={styles.lineItemPricing}>
+                                        <div className={styles.lineItemColumn}>
+                                          <div className={styles.lineItemLabel}>
+                                            Recurring Price
+                                          </div>
+                                          <div
+                                            className={
+                                              styles.lineItemRecurringPrice
+                                            }
+                                          >
+                                            $
+                                            {Math.round(
+                                              addonItem.final_recurring_price ||
+                                                0
+                                            )}
+                                            <span
+                                              className={
+                                                styles.lineItemPerMonth
+                                              }
+                                            >
+                                              /mo
+                                            </span>
+                                          </div>
                                         </div>
-                                        <div className={styles.lineItemRecurringPrice}>
-                                          ${Math.round(addonItem.final_recurring_price || 0)}
-                                          <span className={styles.lineItemPerMonth}>/mo</span>
-                                        </div>
-                                      </div>
-                                      <div className={styles.lineItemColumn}>
-                                        <div className={styles.lineItemLabel}>
-                                          Initial Price
-                                        </div>
-                                        <div className={styles.lineItemInitialPrice}>
-                                          ${Math.round(addonItem.final_initial_price || 0)}
+                                        <div className={styles.lineItemColumn}>
+                                          <div className={styles.lineItemLabel}>
+                                            Initial Price
+                                          </div>
+                                          <div
+                                            className={
+                                              styles.lineItemInitialPrice
+                                            }
+                                          >
+                                            $
+                                            {Math.round(
+                                              addonItem.final_initial_price || 0
+                                            )}
+                                          </div>
                                         </div>
                                       </div>
                                     </div>
-                                  </div>
-                                ))}
-                            </div>
-                          )}
+                                  ))}
+                              </div>
+                            )}
 
                           {/* Total Cost Section */}
                           <div className={styles.totalCostSection}>
