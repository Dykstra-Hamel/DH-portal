--- conflicted
+++ resolved
@@ -1,4 +1,3 @@
-<<<<<<< HEAD
 import React, { useState } from 'react'
 import { User } from 'lucide-react'
 import { Ticket } from '@/types/ticket'
@@ -10,29 +9,10 @@
   isEditable?: boolean
   onUpdate?: (customerData: any) => void
   isAdmin?: boolean
-=======
-import React, { useState, useCallback, useRef, useEffect } from 'react';
-import { Check, AlertCircle, Loader2 } from 'lucide-react';
-import { Ticket } from '@/types/ticket';
-import { authenticatedFetch } from '@/lib/api-client';
-import styles from './CustomerInformation.module.scss';
-
-interface CustomerInformationProps {
-  ticket: Ticket;
-  onUpdate?: (customerData: any) => void;
-}
-
-interface FieldState {
-  value: string;
-  isLoading: boolean;
-  hasError: boolean;
-  showSuccess: boolean;
->>>>>>> aee47ed2
 }
 
 export default function CustomerInformation({
   ticket,
-<<<<<<< HEAD
   isEditable = false,
   onUpdate,
   isAdmin = false
@@ -113,149 +93,6 @@
             <h3>Customer Information</h3>
           </div>
         </div>
-=======
-  onUpdate,
-}: CustomerInformationProps) {
-  // Initialize form fields with current customer data (contact info only)
-  const [fields, setFields] = useState<Record<string, FieldState>>({
-    first_name: {
-      value: ticket.customer?.first_name || '',
-      isLoading: false,
-      hasError: false,
-      showSuccess: false,
-    },
-    last_name: {
-      value: ticket.customer?.last_name || '',
-      isLoading: false,
-      hasError: false,
-      showSuccess: false,
-    },
-    email: {
-      value: ticket.customer?.email || '',
-      isLoading: false,
-      hasError: false,
-      showSuccess: false,
-    },
-    phone: {
-      value: ticket.customer?.phone || '',
-      isLoading: false,
-      hasError: false,
-      showSuccess: false,
-    },
-  });
-
-  // Store timeout refs for debouncing
-  const timeoutRefs = useRef<Record<string, NodeJS.Timeout>>({});
-  const successTimeoutRefs = useRef<Record<string, NodeJS.Timeout>>({});
-
-  // Update field state helper
-  const updateFieldState = (
-    fieldName: string,
-    updates: Partial<FieldState>
-  ) => {
-    setFields(prev => ({
-      ...prev,
-      [fieldName]: { ...prev[fieldName], ...updates },
-    }));
-  };
-
-  // Auto-save function with debouncing
-  const autoSave = useCallback(
-    async (fieldName: string, value: string) => {
-      if (!ticket.customer?.id) return;
-
-      try {
-        updateFieldState(fieldName, { isLoading: true, hasError: false });
-
-        const updateData = { [fieldName]: value.trim() || null };
-
-        const updatedCustomer = await authenticatedFetch(
-          `/api/customers/${ticket.customer.id}`,
-          {
-            method: 'PUT',
-            headers: { 'Content-Type': 'application/json' },
-            body: JSON.stringify(updateData),
-          }
-        );
-
-        updateFieldState(fieldName, {
-          isLoading: false,
-          hasError: false,
-          showSuccess: true,
-        });
-
-        // Hide success indicator after 2 seconds
-        if (successTimeoutRefs.current[fieldName]) {
-          clearTimeout(successTimeoutRefs.current[fieldName]);
-        }
-        successTimeoutRefs.current[fieldName] = setTimeout(() => {
-          updateFieldState(fieldName, { showSuccess: false });
-        }, 2000);
-
-        // Call parent update callback
-        if (onUpdate) {
-          onUpdate(updatedCustomer);
-        }
-      } catch (error) {
-        console.error(`Error updating ${fieldName}:`, error);
-        updateFieldState(fieldName, {
-          isLoading: false,
-          hasError: true,
-          showSuccess: false,
-        });
-
-        // Clear error after 3 seconds
-        setTimeout(() => {
-          updateFieldState(fieldName, { hasError: false });
-        }, 3000);
-      }
-    },
-    [ticket.customer?.id, onUpdate]
-  );
-
-  // Handle field changes with debouncing
-  const handleFieldChange = (fieldName: string, value: string) => {
-    // Update local state immediately for responsive UI
-    updateFieldState(fieldName, { value, showSuccess: false, hasError: false });
-
-    // Clear existing timeout
-    if (timeoutRefs.current[fieldName]) {
-      clearTimeout(timeoutRefs.current[fieldName]);
-    }
-
-    // Set new timeout for auto-save (500ms after user stops typing)
-    timeoutRefs.current[fieldName] = setTimeout(() => {
-      autoSave(fieldName, value);
-    }, 500);
-  };
-
-  // Cleanup timeouts on unmount
-  useEffect(() => {
-    return () => {
-      Object.values(timeoutRefs.current).forEach(clearTimeout);
-      Object.values(successTimeoutRefs.current).forEach(clearTimeout);
-    };
-  }, []);
-
-  // Field status indicator component
-  const FieldStatusIndicator = ({ fieldName }: { fieldName: string }) => {
-    const field = fields[fieldName];
-
-    if (field.isLoading) {
-      return <Loader2 size={16} className={styles.loadingIcon} />;
-    }
-
-    if (field.hasError) {
-      return <AlertCircle size={16} className={styles.errorIcon} />;
-    }
-
-    if (field.showSuccess) {
-      return <Check size={16} className={styles.successIcon} />;
-    }
-
-    return null;
-  };
->>>>>>> aee47ed2
 
   return (
     <div className={styles.section}>
