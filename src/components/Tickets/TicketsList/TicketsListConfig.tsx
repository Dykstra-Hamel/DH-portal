'use client';

import React from 'react';
import { Ticket } from '@/types/ticket';
import { CallRecord } from '@/types/call-record';
import { ColumnDefinition, TabDefinition } from '@/components/Common/DataTable';
import { ChevronRight } from 'lucide-react';
import { getCustomerDisplayName, getPhoneDisplay } from '@/lib/display-utils';
import styles from '@/components/Common/DataTable/DataTable.module.scss';

// Helper functions for data formatting (moved from TicketRow)
const formatTimeInQueue = (createdAt: string): string => {
  const now = new Date().getTime();
  const created = new Date(createdAt).getTime();
  const diffMs = now - created;

  const diffMinutes = Math.floor(diffMs / (1000 * 60));
  const diffHours = Math.floor(diffMs / (1000 * 60 * 60));
  const diffDays = Math.floor(diffMs / (1000 * 60 * 60 * 24));

  if (diffMinutes < 60) {
    return `${diffMinutes}m`;
  } else if (diffHours < 24) {
    const remainingMinutes = diffMinutes % 60;
    return `${diffHours}h ${remainingMinutes}m`;
  } else {
    return `${diffDays}d`;
  }
};

const formatCustomerName = (ticket: Ticket): string => {
  return getCustomerDisplayName(ticket.customer);
};

const formatPhone = (phone?: string): string => {
  return getPhoneDisplay(phone);
};

const formatAddress = (ticket: Ticket): string => {
<<<<<<< HEAD
  if (!ticket.customer) return 'Unknown';

  const customer = ticket.customer;

  // Build address from components, filtering out "none" values
  const parts = [customer.city, customer.state, customer.zip_code]
    .filter(Boolean)
    .map(part => part?.trim())
    .filter(part => part && part.toLowerCase() !== 'none');
=======
  // PRIORITY 1: If ticket has a linked service address, use that
  if (ticket.service_address) {
    const parts = [
      ticket.service_address.city,
      ticket.service_address.state,
      ticket.service_address.zip_code,
    ].filter(Boolean);
    return parts.length > 0 ? parts.join(', ') : 'N/A';
  }

  // PRIORITY 2: Fall back to customer address data
  if (ticket.customer) {
    const parts = [
      ticket.customer.city,
      ticket.customer.state,
      ticket.customer.zip_code,
    ].filter(Boolean);
    return parts.length > 0 ? parts.join(', ') : 'N/A';
  }
>>>>>>> 18e80a0f

  return parts.length > 0 ? parts.join(', ') : 'Unknown';
};

const formatTicketType = (type: string): string => {
  const typeMap: { [key: string]: string } = {
    phone_call: 'Call',
    web_form: 'Form',
    email: 'Email',
    chat: 'Chat',
    social_media: 'Social',
    in_person: 'In Person',
    internal_task: 'Internal',
    bug_report: 'Bug',
    feature_request: 'Feature',
    other: 'Other',
  };
  return typeMap[type] || type;
};

const formatSource = (source: string): string => {
  const sourceMap: { [key: string]: string } = {
    organic: 'Organic',
    referral: 'Referral',
    google_cpc: 'Google Ads',
    facebook_ads: 'Facebook',
    linkedin: 'LinkedIn',
    email_campaign: 'Email',
    cold_call: 'Cold Call',
    trade_show: 'Trade Show',
    webinar: 'Webinar',
    content_marketing: 'Content',
    internal: 'Internal',
    other: 'Other',
  };
  return sourceMap[source] || source;
};

const formatServiceType = (serviceType: string): string => {
  const serviceTypeMap: { [key: string]: string } = {
    'Customer Service': 'Support',
    'customer service': 'Support',
    customer_service: 'Support',
  };
  return serviceTypeMap[serviceType] || serviceType;
};

// Define columns for tickets table
export const getTicketColumns = (): ColumnDefinition<Ticket>[] => [
  {
    key: 'created_at',
    title: 'In Queue',
    width: '120px',
    sortable: true,
    sortKey: 'created_at',
    render: (ticket: Ticket) => (
      <span className={styles.timeCell}>
        {formatTimeInQueue(ticket.created_at)}
      </span>
    ),
  },
  {
    key: 'customer.name',
    title: 'Name',
    width: '180px',
    sortable: false,
    render: (ticket: Ticket) => (
      <span className={styles.nameCell}>{formatCustomerName(ticket)}</span>
    ),
  },
  {
    key: 'customer.phone',
    title: 'Phone',
    width: '140px',
    sortable: false,
    render: (ticket: Ticket) => (
      <span className={styles.phoneCell}>
        {formatPhone(ticket.customer?.phone)}
      </span>
    ),
  },
  {
    key: 'customer.address',
    title: 'Address',
    width: '250px',
    sortable: false,
    render: (ticket: Ticket) => (
      <span className={styles.addressCell}>{formatAddress(ticket)}</span>
    ),
  },
  {
    key: 'type',
    title: 'Format',
    width: '100px',
    sortable: true,
    sortKey: 'type',
    render: (ticket: Ticket) => (
      <div className={styles.formatCell}>
        {ticket.type === 'phone_call' && (
          <svg
            xmlns="http://www.w3.org/2000/svg"
            width="18"
            height="19"
            viewBox="0 0 18 19"
            fill="none"
            className={styles.phoneIcon}
          >
            <path
              d="M10.374 13.0652C10.5289 13.1363 10.7034 13.1525 10.8688 13.1112C11.0341 13.0699 11.1805 12.9735 11.2838 12.8379L11.55 12.4892C11.6897 12.3029 11.8709 12.1517 12.0792 12.0475C12.2875 11.9434 12.5171 11.8892 12.75 11.8892H15C15.3978 11.8892 15.7794 12.0472 16.0607 12.3285C16.342 12.6098 16.5 12.9913 16.5 13.3892V15.6392C16.5 16.037 16.342 16.4185 16.0607 16.6998C15.7794 16.9811 15.3978 17.1392 15 17.1392C11.4196 17.1392 7.9858 15.7168 5.45406 13.1851C2.92232 10.6534 1.5 7.21958 1.5 3.63916C1.5 3.24134 1.65804 2.8598 1.93934 2.5785C2.22064 2.2972 2.60218 2.13916 3 2.13916H5.25C5.64782 2.13916 6.02936 2.2972 6.31066 2.5785C6.59196 2.8598 6.75 3.24134 6.75 3.63916V5.88916C6.75 6.12203 6.69578 6.3517 6.59164 6.55998C6.4875 6.76826 6.33629 6.94944 6.15 7.08916L5.799 7.35241C5.66131 7.45754 5.56426 7.6071 5.52434 7.77567C5.48442 7.94425 5.50409 8.12144 5.58 8.27716C6.60501 10.3591 8.29082 12.0428 10.374 13.0652Z"
              stroke="#0088CC"
              strokeWidth="1.5"
              strokeLinecap="round"
              strokeLinejoin="round"
            />
          </svg>
        )}
        {ticket.type === 'web_form' && (
          <svg
            xmlns="http://www.w3.org/2000/svg"
            width="18"
            height="19"
            viewBox="0 0 18 19"
            fill="none"
            className={styles.formIcon}
          >
            <path
              d="M9 15.6392H8.25C7.85218 15.6392 7.47064 15.4811 7.18934 15.1998C6.90804 14.9185 6.75 14.537 6.75 14.1392M6.75 14.1392C6.75 14.537 6.59196 14.9185 6.31066 15.1998C6.02936 15.4811 5.64782 15.6392 5.25 15.6392H4.5M6.75 14.1392V5.13916M9.75 6.63916H15C15.3978 6.63916 15.7794 6.7972 16.0607 7.0785C16.342 7.3598 16.5 7.74134 16.5 8.13916V11.1392C16.5 11.537 16.342 11.9185 16.0607 12.1998C15.7794 12.4811 15.3978 12.6392 15 12.6392H9.75M3.75 12.6392H3C2.60218 12.6392 2.22064 12.4811 1.93934 12.1998C1.65804 11.9185 1.5 11.537 1.5 11.1392V8.13916C1.5 7.74134 1.65804 7.3598 1.93934 7.0785C2.22064 6.7972 2.60218 6.63916 3 6.63916H3.75M4.5 3.63916H5.25C5.64782 3.63916 6.02936 3.7972 6.31066 4.0785C6.59196 4.3598 6.75 4.74134 6.75 5.13916M6.75 5.13916C6.75 4.74134 6.90804 4.3598 7.18934 4.0785C7.47064 3.7972 7.85218 3.63916 8.25 3.63916H9"
              stroke="#0088CC"
              strokeWidth="1.5"
              strokeLinecap="round"
              strokeLinejoin="round"
            />
          </svg>
        )}
        {formatTicketType(ticket.type)}
      </div>
    ),
  },
  {
    key: 'source',
    title: 'Source',
    width: '120px',
    sortable: true,
    sortKey: 'source',
    render: (ticket: Ticket) => (
      <span className={styles.sourceCell}>{formatSource(ticket.source)}</span>
    ),
  },
  {
    key: 'service_type',
    title: 'Ticket Type',
    width: '150px',
    sortable: true,
    sortKey: 'service_type',
    render: (ticket: Ticket) => (
      <div className={styles.serviceTypeCell}>
        {ticket.service_type === 'Sales' && (
          <svg
            xmlns="http://www.w3.org/2000/svg"
            width="18"
            height="19"
            viewBox="0 0 18 19"
            fill="none"
            className={styles.salesIcon}
          >
            <path
              d="M9 4.04004V15.04M6.25 12.4569L7.05575 13.061C8.12917 13.8667 9.86992 13.8667 10.9442 13.061C12.0186 12.2552 12.0186 10.9499 10.9442 10.1441C10.408 9.74079 9.704 9.54004 9 9.54004C8.33542 9.54004 7.67083 9.33837 7.16392 8.93596C6.15008 8.13021 6.15008 6.82487 7.16392 6.01912C8.17775 5.21337 9.82225 5.21337 10.8361 6.01912L11.2165 6.32162M17.25 9.54004C17.25 10.6234 17.0366 11.6962 16.622 12.6972C16.2074 13.6981 15.5997 14.6076 14.8336 15.3737C14.0675 16.1398 13.1581 16.7474 12.1571 17.162C11.1562 17.5766 10.0834 17.79 9 17.79C7.91659 17.79 6.8438 17.5766 5.84286 17.162C4.84193 16.7474 3.93245 16.1398 3.16637 15.3737C2.40029 14.6076 1.7926 13.6981 1.37799 12.6972C0.963392 11.6962 0.75 10.6234 0.75 9.54004C0.75 7.352 1.61919 5.25358 3.16637 3.70641C4.71354 2.15923 6.81196 1.29004 9 1.29004C11.188 1.29004 13.2865 2.15923 14.8336 3.70641C16.3808 5.25358 17.25 7.352 17.25 9.54004Z"
              strokeWidth="1.5"
              strokeLinecap="round"
              strokeLinejoin="round"
            />
          </svg>
        )}
        {ticket.service_type &&
          [
            'Customer Service',
            'customer service',
            'customer_service',
            'Support',
          ].includes(ticket.service_type) && (
            <svg
              xmlns="http://www.w3.org/2000/svg"
              width="16"
              height="16"
              viewBox="0 0 16 16"
              fill="none"
              className={styles.supportIcon}
            >
              <g clipPath="url(#clip0_1553_33225)">
                <path
                  d="M3.28671 3.28671L6.11337 6.11337M9.88671 6.11337L12.7134 3.28671M9.88671 9.88671L12.7134 12.7134M6.11337 9.88671L3.28671 12.7134M14.6667 8.00004C14.6667 11.6819 11.6819 14.6667 8.00004 14.6667C4.31814 14.6667 1.33337 11.6819 1.33337 8.00004C1.33337 4.31814 4.31814 1.33337 8.00004 1.33337C11.6819 1.33337 14.6667 4.31814 14.6667 8.00004ZM10.6667 8.00004C10.6667 9.4728 9.4728 10.6667 8.00004 10.6667C6.52728 10.6667 5.33337 9.4728 5.33337 8.00004C5.33337 6.52728 6.52728 5.33337 8.00004 5.33337C9.4728 5.33337 10.6667 6.52728 10.6667 8.00004Z"
                  stroke="#0087F5"
                  strokeWidth="1.25"
                  strokeLinecap="round"
                  strokeLinejoin="round"
                />
              </g>
              <defs>
                <clipPath id="clip0_1553_33225">
                  <rect width="16" height="16" fill="white" />
                </clipPath>
              </defs>
            </svg>
          )}
        {formatServiceType(ticket.service_type || '')}
      </div>
    ),
  },
  {
    key: 'actions',
    title: '',
    width: '150px',
    sortable: false,
    render: (
      ticket: Ticket,
      onAction?: (action: string, item: Ticket) => void
    ) => (
      <button
        className={styles.actionButton}
        onClick={e => {
          e.stopPropagation();
          onAction?.('qualify', ticket);
        }}
      >
        Review Ticket
        <ChevronRight size={18} />
      </button>
    ),
  },
];

// Define tabs for tickets filtering
export const getTicketTabs = (
  callRecords: CallRecord[] = []
): TabDefinition<Ticket>[] => [
  {
    key: 'all',
    label: 'All Incoming',
    filter: (tickets: Ticket[]) =>
      tickets.filter(ticket => ticket.status !== 'live' && !ticket.archived),
    getCount: (tickets: Ticket[]) =>
      tickets.filter(ticket => ticket.status !== 'live' && !ticket.archived)
        .length,
  },
  {
    key: 'incoming_calls',
    label: 'Incoming Calls',
    filter: (tickets: Ticket[]) =>
      tickets.filter(
        ticket =>
          ticket.status !== 'live' &&
          !ticket.archived &&
          ticket.type === 'phone_call' &&
          ticket.call_direction === 'inbound'
      ),
    getCount: (tickets: Ticket[]) =>
      tickets.filter(
        ticket =>
          ticket.status !== 'live' &&
          !ticket.archived &&
          ticket.type === 'phone_call' &&
          ticket.call_direction === 'inbound'
      ).length,
  },
  {
    key: 'outbound_calls',
    label: 'Outbound Calls',
    filter: (tickets: Ticket[]) =>
      tickets.filter(
        ticket =>
          ticket.status !== 'live' &&
          !ticket.archived &&
          ticket.type === 'phone_call' &&
          ticket.call_direction === 'outbound'
      ),
    getCount: (tickets: Ticket[]) =>
      tickets.filter(
        ticket =>
          ticket.status !== 'live' &&
          !ticket.archived &&
          ticket.type === 'phone_call' &&
          ticket.call_direction === 'outbound'
      ).length,
  },
  {
    key: 'forms',
    label: 'Forms',
    filter: (tickets: Ticket[]) =>
      tickets.filter(
        ticket =>
          ticket.status !== 'live' &&
          !ticket.archived &&
          ticket.type === 'web_form'
      ),
    getCount: (tickets: Ticket[]) =>
      tickets.filter(
        ticket =>
          ticket.status !== 'live' &&
          !ticket.archived &&
          ticket.type === 'web_form'
      ).length,
  },
];<|MERGE_RESOLUTION|>--- conflicted
+++ resolved
@@ -37,7 +37,6 @@
 };
 
 const formatAddress = (ticket: Ticket): string => {
-<<<<<<< HEAD
   if (!ticket.customer) return 'Unknown';
 
   const customer = ticket.customer;
@@ -47,27 +46,6 @@
     .filter(Boolean)
     .map(part => part?.trim())
     .filter(part => part && part.toLowerCase() !== 'none');
-=======
-  // PRIORITY 1: If ticket has a linked service address, use that
-  if (ticket.service_address) {
-    const parts = [
-      ticket.service_address.city,
-      ticket.service_address.state,
-      ticket.service_address.zip_code,
-    ].filter(Boolean);
-    return parts.length > 0 ? parts.join(', ') : 'N/A';
-  }
-
-  // PRIORITY 2: Fall back to customer address data
-  if (ticket.customer) {
-    const parts = [
-      ticket.customer.city,
-      ticket.customer.state,
-      ticket.customer.zip_code,
-    ].filter(Boolean);
-    return parts.length > 0 ? parts.join(', ') : 'N/A';
-  }
->>>>>>> 18e80a0f
 
   return parts.length > 0 ? parts.join(', ') : 'Unknown';
 };
