import { NextRequest, NextResponse } from 'next/server';
import { verifyAuth, isAuthorizedAdmin } from '@/lib/auth-helpers';
import { createAdminClient } from '@/lib/supabase/server-admin';
<<<<<<< HEAD
import { PaginatedResponse, CallRecordWithDirection } from '@/types/call-record';
=======
import { CallRecordWithDirection } from '@/types/call-record';
>>>>>>> abb825f4

export async function GET(request: NextRequest) {
  try {
    // Verify authentication and admin authorization
    const { user, error: authError } = await verifyAuth(request);
    if (authError || !user || !(await isAuthorizedAdmin(user))) {
      return NextResponse.json({ error: 'Unauthorized' }, { status: 401 });
    }

    const supabase = createAdminClient();

    // Get query parameters
    const url = new URL(request.url);
    const companyIdFilter = url.searchParams.get('companyId');
    const page = parseInt(url.searchParams.get('page') || '1', 10);
    const limit = Math.min(parseInt(url.searchParams.get('limit') || '50', 10), 100); // Cap at 100
    const offset = (page - 1) * limit;

<<<<<<< HEAD
    // Validate pagination parameters
    if (page < 1) {
      return NextResponse.json({ error: 'Page must be >= 1' }, { status: 400 });
    }
    if (limit < 1 || limit > 100) {
      return NextResponse.json({ error: 'Limit must be between 1 and 100' }, { status: 400 });
    }

=======
>>>>>>> abb825f4
    const query = supabase
      .from('call_records')
      .select(
        `
        *,
        leads (
          id,
          customer_id,
          company_id,
          customers (
            id,
            first_name,
            last_name,
            email
          )
        ),
        customers (
          id,
          first_name,
          last_name,
          email,
          company_id
        ),
        agents!fk_call_records_agent_id (
          agent_name,
          agent_direction
        )
      `,
        { count: 'exact' }
      )
      .eq('archived', false);

    // Apply company filter if specified
    if (companyIdFilter) {
      // We need to filter by company_id in both leads and customers
      // Since this requires OR logic across joins, we'll apply filtering after the query
    }

    const { data: calls, error, count } = await query
      .order('created_at', { ascending: false })
      .range(offset, offset + limit - 1);

    const { data: calls, error } = await query;

    if (error) {
      console.error('Error fetching calls:', error);
      return NextResponse.json(
        { error: 'Failed to fetch calls' },
        { status: 500 }
      );
    }

    // Filter calls by company if specified (but no date filtering)
    let filteredCalls = calls || [];

    if (companyIdFilter) {
      filteredCalls = filteredCalls.filter(call => {
        const leadCompanyId = call.leads?.company_id;
        const customerCompanyId = call.customers?.company_id;
        return (
          leadCompanyId === companyIdFilter ||
          customerCompanyId === companyIdFilter
        );
      });
    }

    // Transform calls to include call direction
    const callsWithDirection: CallRecordWithDirection[] = filteredCalls.map(call => ({
      ...call,
      call_direction: call.agents?.agent_direction ? call.agents.agent_direction as 'inbound' | 'outbound' : 'unknown',
      agent_name: call.agents?.agent_name || null
    }));

<<<<<<< HEAD
    // Calculate pagination metadata
    const totalPages = Math.ceil((count || 0) / limit);
    const response: PaginatedResponse<CallRecordWithDirection> = {
      data: callsWithDirection,
      pagination: {
        page,
        limit,
        total: count || 0,
        totalPages,
        hasNext: page < totalPages,
        hasPrev: page > 1
      }
    };

    return NextResponse.json(response);
=======
    return NextResponse.json(callsWithDirection);
>>>>>>> abb825f4
  } catch (error) {
    console.error('Error in calls API:', error);
    return NextResponse.json(
      { error: 'Internal server error' },
      { status: 500 }
    );
  }
}<|MERGE_RESOLUTION|>--- conflicted
+++ resolved
@@ -1,11 +1,7 @@
 import { NextRequest, NextResponse } from 'next/server';
 import { verifyAuth, isAuthorizedAdmin } from '@/lib/auth-helpers';
 import { createAdminClient } from '@/lib/supabase/server-admin';
-<<<<<<< HEAD
-import { PaginatedResponse, CallRecordWithDirection } from '@/types/call-record';
-=======
 import { CallRecordWithDirection } from '@/types/call-record';
->>>>>>> abb825f4
 
 export async function GET(request: NextRequest) {
   try {
@@ -17,24 +13,10 @@
 
     const supabase = createAdminClient();
 
-    // Get query parameters
+    // Get company filter from query params (but NOT date filters)
     const url = new URL(request.url);
     const companyIdFilter = url.searchParams.get('companyId');
-    const page = parseInt(url.searchParams.get('page') || '1', 10);
-    const limit = Math.min(parseInt(url.searchParams.get('limit') || '50', 10), 100); // Cap at 100
-    const offset = (page - 1) * limit;
 
-<<<<<<< HEAD
-    // Validate pagination parameters
-    if (page < 1) {
-      return NextResponse.json({ error: 'Page must be >= 1' }, { status: 400 });
-    }
-    if (limit < 1 || limit > 100) {
-      return NextResponse.json({ error: 'Limit must be between 1 and 100' }, { status: 400 });
-    }
-
-=======
->>>>>>> abb825f4
     const query = supabase
       .from('call_records')
       .select(
@@ -62,20 +44,9 @@
           agent_name,
           agent_direction
         )
-      `,
-        { count: 'exact' }
+      `
       )
-      .eq('archived', false);
-
-    // Apply company filter if specified
-    if (companyIdFilter) {
-      // We need to filter by company_id in both leads and customers
-      // Since this requires OR logic across joins, we'll apply filtering after the query
-    }
-
-    const { data: calls, error, count } = await query
-      .order('created_at', { ascending: false })
-      .range(offset, offset + limit - 1);
+      .order('created_at', { ascending: false });
 
     const { data: calls, error } = await query;
 
@@ -102,31 +73,17 @@
     }
 
     // Transform calls to include call direction
-    const callsWithDirection: CallRecordWithDirection[] = filteredCalls.map(call => ({
-      ...call,
-      call_direction: call.agents?.agent_direction ? call.agents.agent_direction as 'inbound' | 'outbound' : 'unknown',
-      agent_name: call.agents?.agent_name || null
-    }));
+    const callsWithDirection: CallRecordWithDirection[] = filteredCalls.map(
+      call => ({
+        ...call,
+        call_direction: call.agents?.agent_direction
+          ? (call.agents.agent_direction as 'inbound' | 'outbound')
+          : 'unknown',
+        agent_name: call.agents?.agent_name || null,
+      })
+    );
 
-<<<<<<< HEAD
-    // Calculate pagination metadata
-    const totalPages = Math.ceil((count || 0) / limit);
-    const response: PaginatedResponse<CallRecordWithDirection> = {
-      data: callsWithDirection,
-      pagination: {
-        page,
-        limit,
-        total: count || 0,
-        totalPages,
-        hasNext: page < totalPages,
-        hasPrev: page > 1
-      }
-    };
-
-    return NextResponse.json(response);
-=======
     return NextResponse.json(callsWithDirection);
->>>>>>> abb825f4
   } catch (error) {
     console.error('Error in calls API:', error);
     return NextResponse.json(
