import { NextRequest, NextResponse } from 'next/server'
import { createAdminClient } from '@/lib/supabase/server-admin'
<<<<<<< HEAD
import { handleAutoLeadCall } from '@/lib/services/lead-calling'
=======
import { normalizePhoneNumber } from '@/lib/utils'
>>>>>>> fd9634b2

// Handle CORS preflight requests
export async function OPTIONS(request: NextRequest) {
  return new NextResponse(null, {
    status: 200,
    headers: {
      'Access-Control-Allow-Origin': '*',
      'Access-Control-Allow-Methods': 'POST, OPTIONS',
      'Access-Control-Allow-Headers': 'Content-Type',
    },
  })
}

// Helper function to add CORS headers
const addCorsHeaders = (response: NextResponse) => {
  response.headers.set('Access-Control-Allow-Origin', '*')
  response.headers.set('Access-Control-Allow-Methods', 'POST, OPTIONS')
  response.headers.set('Access-Control-Allow-Headers', 'Content-Type')
  return response
}

interface WidgetSubmission {
  companyId: string
  pestIssue: string
  address: string // Formatted address for backward compatibility
  addressDetails?: { // New structured address data
    street: string
    city: string
    state: string
    zip: string
  }
  homeSize: number
  urgency: string
  contactInfo: {
    name: string
    phone: string
    email: string
  }
  estimatedPrice?: {
    min: number
    max: number
    service_type: string
  }
  conversationContext?: any
}

export async function POST(request: NextRequest) {
  try {
    const submission: WidgetSubmission = await request.json()

    // Validate required fields
    if (!submission.companyId || !submission.contactInfo?.email || !submission.contactInfo?.name) {
      return addCorsHeaders(NextResponse.json(
        { error: 'Company ID, name, and email are required' },
        { status: 400 }
      ))
    }

    const supabase = createAdminClient()

    // Normalize phone number for consistent lookup and storage
    const normalizedPhone = normalizePhoneNumber(submission.contactInfo.phone)

    // Check if customer already exists by email OR phone number
    let customerId: string
    let existingCustomer = null

    // First, try to find by email
    const { data: emailCustomer } = await supabase
      .from('customers')
      .select('id')
      .eq('email', submission.contactInfo.email)
      .eq('company_id', submission.companyId)
      .single()

    if (emailCustomer) {
      existingCustomer = emailCustomer
    } else if (normalizedPhone) {
      // If no email match and we have a valid phone, try phone lookup
      const { data: phoneCustomer } = await supabase
        .from('customers')
        .select('id')
        .eq('phone', normalizedPhone)
        .eq('company_id', submission.companyId)
        .single()

      if (phoneCustomer) {
        existingCustomer = phoneCustomer
      }
    }

    if (existingCustomer) {
      customerId = existingCustomer.id
    } else {
      // Create new customer
      const nameParts = submission.contactInfo.name.trim().split(' ')
      const firstName = nameParts[0] || ''
      const lastName = nameParts.slice(1).join(' ') || ''

      // Parse address components - use structured data if available, fallback to parsing
      let addressData = {}
      if (submission.addressDetails) {
        // Use structured address data
        addressData = {
          address: submission.addressDetails.street,
          city: submission.addressDetails.city,
          state: submission.addressDetails.state,
          zip_code: submission.addressDetails.zip
        }
      } else if (submission.address) {
        // Fallback: parse from formatted address string
        const zipMatch = submission.address.match(/\b\d{5}\b/)
        addressData = {
          address: submission.address,
          zip_code: zipMatch ? zipMatch[0] : null
        }
      }

      const { data: newCustomer, error: customerError } = await supabase
        .from('customers')
        .insert([{
          company_id: submission.companyId,
          first_name: firstName,
          last_name: lastName,
          email: submission.contactInfo.email,
          phone: normalizedPhone || submission.contactInfo.phone, // Use normalized phone if available, fallback to original
          customer_status: 'active',
          ...addressData
        }])
        .select('id')
        .single()

      if (customerError || !newCustomer) {
        console.error('Error creating customer:', customerError)
        return addCorsHeaders(NextResponse.json(
          { error: 'Failed to create customer' },
          { status: 500 }
        ))
      }

      customerId = newCustomer.id
    }

    // Simple lead scoring based on form completion and urgency
    let leadScore = 0
    
    // Base score for completion
    if (submission.pestIssue) leadScore += 25
    if (submission.address) leadScore += 20
    if (submission.contactInfo?.name) leadScore += 20
    if (submission.contactInfo?.phone) leadScore += 20
    if (submission.contactInfo?.email) leadScore += 15
    
    // Urgency scoring
    if (submission.urgency) {
      const urgencyLower = submission.urgency.toLowerCase()
      if (urgencyLower.includes('asap') || urgencyLower.includes('urgent') || urgencyLower.includes('immediately')) {
        leadScore += 20
      } else if (urgencyLower.includes('soon') || urgencyLower.includes('week')) {
        leadScore += 15
      } else if (urgencyLower.includes('month')) {
        leadScore += 10
      } else {
        leadScore += 5
      }
    }

    // Determine lead priority based on score
    let priority: 'low' | 'medium' | 'high' | 'urgent'
    if (leadScore >= 85) priority = 'urgent'
    else if (leadScore >= 70) priority = 'high'
    else if (leadScore >= 55) priority = 'medium'
    else priority = 'low'

    // Determine lead status based on urgency
    const status: 'new' | 'contacted' | 'quoted' | 'won' | 'lost' | 'unqualified' = 'new'

    // Create lead notes
    let notes = `Widget Submission:\n`
    notes += `Pest Issue: ${submission.pestIssue}\n`
    if (submission.homeSize) notes += `Home Size: ${submission.homeSize} sq ft\n`
    notes += `Urgency: ${submission.urgency}\n`
    if (submission.address) notes += `Address: ${submission.address}\n`
    if (submission.estimatedPrice) {
      notes += `Estimated Price: $${submission.estimatedPrice.min} - $${submission.estimatedPrice.max} (${submission.estimatedPrice.service_type})\n`
    }
    notes += `Lead Score: ${leadScore}/100`

    // Create lead
    const { data: lead, error: leadError } = await supabase
      .from('leads')
      .insert([{
        company_id: submission.companyId,
        customer_id: customerId,
        lead_source: 'other',
        lead_type: 'web_form',
        lead_status: status,
        priority,
        comments: notes,
        estimated_value: submission.estimatedPrice ? 
          (submission.estimatedPrice.min + submission.estimatedPrice.max) / 2 : null
      }])
      .select('id')
      .single()

    if (leadError || !lead) {
      console.error('Error creating lead:', leadError)
      return addCorsHeaders(NextResponse.json(
        { error: 'Failed to create lead' },
        { status: 500 }
      ))
    }

    // Attempt auto-call if enabled (don't fail lead creation if this fails)
    try {
      // Get company info for the call
      const { data: company } = await supabase
        .from('companies')
        .select('name, website')
        .eq('id', submission.companyId)
        .single()

      const callResult = await handleAutoLeadCall(
        lead.id,
        submission.companyId,
        {
          first_name: submission.contactInfo.name.split(' ')[0] || '',
          last_name: submission.contactInfo.name.split(' ').slice(1).join(' ') || '',
          email: submission.contactInfo.email,
          phone: submission.contactInfo.phone
        },
        company ? { name: company.name, website: company.website } : undefined,
        status,
        notes
      )

      if (callResult.success && !callResult.skipped) {
        console.log(`Auto-call initiated for lead ${lead.id}, call ID: ${callResult.callId}`)
      } else if (callResult.skipped) {
        console.log(`Auto-call skipped for lead ${lead.id}: ${callResult.reason}`)
      } else {
        console.error(`Auto-call failed for lead ${lead.id}: ${callResult.error}`)
      }
    } catch (error) {
      console.error('Error in auto-call process:', error)
      // Don't fail the lead creation due to call issues
    }

    // Return success response
    return addCorsHeaders(NextResponse.json({
      success: true,
      customerId,
      leadId: lead.id,
      leadScore,
      priority,
      message: 'Thank you! Your information has been submitted successfully. We&apos;ll be in touch soon.'
    }))
  } catch (error) {
    console.error('Error in widget submit:', error)
    return addCorsHeaders(NextResponse.json(
      { error: 'Internal server error' },
      { status: 500 }
    ))
  }
}<|MERGE_RESOLUTION|>--- conflicted
+++ resolved
@@ -1,10 +1,8 @@
 import { NextRequest, NextResponse } from 'next/server'
 import { createAdminClient } from '@/lib/supabase/server-admin'
-<<<<<<< HEAD
 import { handleAutoLeadCall } from '@/lib/services/lead-calling'
-=======
 import { normalizePhoneNumber } from '@/lib/utils'
->>>>>>> fd9634b2
+
 
 // Handle CORS preflight requests
 export async function OPTIONS(request: NextRequest) {
