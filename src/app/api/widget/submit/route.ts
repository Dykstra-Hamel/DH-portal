--- conflicted
+++ resolved
@@ -123,7 +123,8 @@
 function determineLeadSourceFromAttribution(attributionData: any): string {
   if (!attributionData) return 'other';
 
-  const { utm_source, utm_medium, gclid, traffic_source, referrer_domain } = attributionData;
+  const { utm_source, utm_medium, gclid, traffic_source, referrer_domain } =
+    attributionData;
 
   // Google Ads (highest priority)
   if (gclid || (utm_source === 'google' && utm_medium === 'cpc')) {
@@ -131,7 +132,10 @@
   }
 
   // Facebook Ads
-  if (utm_source === 'facebook' && ['paid', 'cpc', 'ads'].includes(utm_medium)) {
+  if (
+    utm_source === 'facebook' &&
+    ['paid', 'cpc', 'ads'].includes(utm_medium)
+  ) {
     return 'facebook_ads';
   }
 
@@ -151,8 +155,13 @@
   }
 
   // Social media
-  if (traffic_source === 'social' || 
-      (referrer_domain && ['facebook.com', 'instagram.com', 'twitter.com', 'linkedin.com'].includes(referrer_domain))) {
+  if (
+    traffic_source === 'social' ||
+    (referrer_domain &&
+      ['facebook.com', 'instagram.com', 'twitter.com', 'linkedin.com'].includes(
+        referrer_domain
+      ))
+  ) {
     return 'social_media';
   }
 
@@ -259,19 +268,22 @@
     let partialLeadAttribution = null;
     if (submission.sessionId) {
       try {
-        const { data: existingPartialLead, error: partialLeadError } = await supabase
-          .from('partial_leads')
-          .select(`
+        const { data: existingPartialLead, error: partialLeadError } =
+          await supabase
+            .from('partial_leads')
+            .select(
+              `
             id,
             form_data,
             attribution_data,
             service_area_data,
             created_at
-          `)
-          .eq('session_id', submission.sessionId)
-          .eq('company_id', submission.companyId)
-          .is('converted_to_lead_id', null)
-          .single();
+          `
+            )
+            .eq('session_id', submission.sessionId)
+            .eq('company_id', submission.companyId)
+            .is('converted_to_lead_id', null)
+            .single();
 
         if (existingPartialLead && !partialLeadError) {
           partialLead = existingPartialLead;
@@ -289,7 +301,7 @@
       ...partialLeadAttribution,
       ...submission.attributionData,
       conversion_timestamp: new Date().toISOString(),
-      converted_from_partial: !!partialLead
+      converted_from_partial: !!partialLead,
     };
 
     // Check service area coverage if coordinates or zip code are provided
@@ -501,11 +513,13 @@
           .from('partial_leads')
           .update({
             converted_to_lead_id: lead.id,
-            updated_at: new Date().toISOString()
+            updated_at: new Date().toISOString(),
           })
           .eq('id', partialLead.id);
 
-        console.log(`Partial lead ${partialLead.id} marked as converted to lead ${lead.id}`);
+        console.log(
+          `Partial lead ${partialLead.id} marked as converted to lead ${lead.id}`
+        );
       } catch (error) {
         console.warn('Error updating partial lead conversion status:', error);
         // Don't fail the lead creation if this update fails
@@ -675,25 +689,6 @@
         priority,
         message:
           'Thank you! Your information has been submitted successfully. We&apos;ll be in touch soon.',
-<<<<<<< HEAD
-        serviceArea: serviceAreaValidation ? {
-          served: serviceAreaValidation.served,
-          areas: serviceAreaValidation.areas,
-          primaryArea: serviceAreaValidation.primaryArea,
-          outsideServiceArea: !serviceAreaValidation.served,
-        } : null,
-        attribution: {
-          leadSource: leadSource,
-          hasAttribution: !!(finalAttributionData.utm_source || finalAttributionData.gclid),
-          convertedFromPartial: !!partialLead,
-          partialLeadId: partialLead?.id || null,
-          utmSource: finalAttributionData.utm_source || null,
-          utmMedium: finalAttributionData.utm_medium || null,
-          utmCampaign: finalAttributionData.utm_campaign || null,
-          gclid: finalAttributionData.gclid || null,
-          trafficSource: finalAttributionData.traffic_source || null
-        },
-=======
         serviceArea: serviceAreaValidation
           ? {
               served: serviceAreaValidation.served,
@@ -702,7 +697,19 @@
               outsideServiceArea: !serviceAreaValidation.served,
             }
           : null,
->>>>>>> ff00af39
+        attribution: {
+          leadSource: leadSource,
+          hasAttribution: !!(
+            finalAttributionData.utm_source || finalAttributionData.gclid
+          ),
+          convertedFromPartial: !!partialLead,
+          partialLeadId: partialLead?.id || null,
+          utmSource: finalAttributionData.utm_source || null,
+          utmMedium: finalAttributionData.utm_medium || null,
+          utmCampaign: finalAttributionData.utm_campaign || null,
+          gclid: finalAttributionData.gclid || null,
+          trafficSource: finalAttributionData.traffic_source || null,
+        },
       })
     );
   } catch (error) {
