--- conflicted
+++ resolved
@@ -33,12 +33,14 @@
     // Load source campaign
     const { data: sourceCampaign, error: fetchError } = await supabase
       .from('campaigns')
-      .select(`
+      .select(
+        `
         *,
         workflow:automation_workflows(id),
         discount:company_discounts(id),
         service_plan:service_plans(id)
-      `)
+      `
+      )
       .eq('id', sourceCampaignId)
       .single();
 
@@ -68,16 +70,14 @@
       // Require admin, manager, or owner role to clone campaigns
       if (!['admin', 'manager', 'owner'].includes(userCompany.role)) {
         return NextResponse.json(
-          { error: 'Unauthorized - insufficient permissions to clone campaigns' },
+          {
+            error: 'Unauthorized - insufficient permissions to clone campaigns',
+          },
           { status: 403 }
         );
       }
     }
 
-<<<<<<< HEAD
-    // Generate unique identifiers
-    let clonedName = new_name || `${sourceCampaign.name} (Copy)`;
-=======
     // Generate unique identifiers with auto-increment for default names
     let clonedName = new_name;
     let attempt = 0;
@@ -88,7 +88,10 @@
       const baseName = `${sourceCampaign.name} (Copy)`;
 
       while (attempt < maxAttempts) {
-        clonedName = attempt === 0 ? baseName : `${sourceCampaign.name} (Copy ${attempt + 1})`;
+        clonedName =
+          attempt === 0
+            ? baseName
+            : `${sourceCampaign.name} (Copy ${attempt + 1})`;
 
         const { data: conflict } = await supabase
           .from('campaigns')
@@ -115,54 +118,29 @@
         .maybeSingle();
 
       if (conflict) {
-        return NextResponse.json({
-          success: false,
-          error: 'Campaign name already exists in this company',
-          suggestions: [
-            `${clonedName} 2`,
-            `${clonedName} ${new Date().toISOString().split('T')[0]}`,
-          ]
-        }, { status: 400 });
-      }
-    }
-
->>>>>>> 22f7c7c1
+        return NextResponse.json(
+          {
+            success: false,
+            error: 'Campaign name already exists in this company',
+            suggestions: [
+              `${clonedName} 2`,
+              `${clonedName} ${new Date().toISOString().split('T')[0]}`,
+            ],
+          },
+          { status: 400 }
+        );
+      }
+    }
+
     let clonedCampaignId = new_campaign_id;
-
-    // Ensure unique name (within company) by appending counter if needed
-    let nameAttempt = clonedName;
-    let counter = 2;
-    let finalName = clonedName;
-
-    while (counter <= 100) {
-      const { data: nameConflict } = await supabase
-        .from('campaigns')
-        .select('id')
-        .eq('company_id', sourceCampaign.company_id)
-        .eq('name', nameAttempt)
-        .maybeSingle();
-
-      if (!nameConflict) {
-        finalName = nameAttempt;
-        break;
-      }
-
-      // Try next number
-      nameAttempt = `${clonedName} ${counter}`;
-      counter++;
-    }
-
-    // Safety fallback: if we hit 100 attempts, use timestamp
-    if (counter > 100) {
-      finalName = `${clonedName} ${Date.now()}`;
-    }
-
-    clonedName = finalName;
 
     // If no campaign_id provided, generate from name
     if (!clonedCampaignId) {
       // Generate ID from name: uppercase, remove special chars, add timestamp
-      const baseName = clonedName.toUpperCase().replace(/[^A-Z0-9]/g, '').substring(0, 15);
+      const baseName = clonedName
+        .toUpperCase()
+        .replace(/[^A-Z0-9]/g, '')
+        .substring(0, 15);
       const timestamp = Date.now().toString().substring(-6);
       clonedCampaignId = `${baseName}${timestamp}`;
     }
@@ -175,14 +153,17 @@
       .single();
 
     if (idConflict) {
-      return NextResponse.json({
-        success: false,
-        error: 'Campaign ID already exists',
-        suggestions: [
-          `${clonedCampaignId}_COPY`,
-          `${clonedCampaignId}_${Date.now().toString().substring(-4)}`,
-        ]
-      }, { status: 400 });
+      return NextResponse.json(
+        {
+          success: false,
+          error: 'Campaign ID already exists',
+          suggestions: [
+            `${clonedCampaignId}_COPY`,
+            `${clonedCampaignId}_${Date.now().toString().substring(-4)}`,
+          ],
+        },
+        { status: 400 }
+      );
     }
 
     // Clone campaign record
@@ -222,7 +203,8 @@
         created_by: user.id,
         // created_at and updated_at set by database
       })
-      .select(`
+      .select(
+        `
         *,
         workflow:automation_workflows(
           id,
@@ -235,15 +217,19 @@
           discount_type,
           discount_value
         )
-      `)
+      `
+      )
       .single();
 
     if (cloneError) {
       console.error('Error cloning campaign:', cloneError);
-      return NextResponse.json({
-        error: 'Failed to clone campaign',
-        details: cloneError.message
-      }, { status: 500 });
+      return NextResponse.json(
+        {
+          error: 'Failed to clone campaign',
+          details: cloneError.message,
+        },
+        { status: 500 }
+      );
     }
 
     const warnings: string[] = [];
@@ -258,27 +244,33 @@
 
       if (sourceLandingPage) {
         // Remove id, campaign_id, created_at, updated_at from source data
-        const { id: _, campaign_id: __, created_at: ___, updated_at: ____, ...landingPageFields } = sourceLandingPage;
+        const {
+          id: _,
+          campaign_id: __,
+          created_at: ___,
+          updated_at: ____,
+          ...landingPageFields
+        } = sourceLandingPage;
 
         const { error: lpError } = await supabase
           .from('campaign_landing_pages')
           .insert({
             ...landingPageFields,
-<<<<<<< HEAD
-            campaign_id: clonedCampaign.id, // Link to cloned campaign (use database UUID, not campaign_id string)
-=======
             campaign_id: clonedCampaign.id, // Link to cloned campaign using UUID
->>>>>>> 22f7c7c1
           });
 
         if (lpError) {
           console.error('Error cloning landing page:', lpError);
-          warnings.push('Landing page could not be cloned. You can set it up manually.');
+          warnings.push(
+            'Landing page could not be cloned. You can set it up manually.'
+          );
         }
       }
     } catch (lpCatchError) {
       console.error('Error in landing page cloning process:', lpCatchError);
-      warnings.push('Landing page could not be cloned. You can set it up manually.');
+      warnings.push(
+        'Landing page could not be cloned. You can set it up manually.'
+      );
     }
 
     // Clone contact list assignments (if requested)
@@ -291,35 +283,46 @@
 
         if (sourceAssignments && sourceAssignments.length > 0) {
           // Insert assignments for cloned campaign
-          const assignmentsToInsert = sourceAssignments.map((assignment: { contact_list_id: string }) => ({
-            campaign_id: clonedCampaign.id,
-            contact_list_id: assignment.contact_list_id,
-            assigned_by: user.id,
-            // assigned_at set by database
-          }));
+          const assignmentsToInsert = sourceAssignments.map(
+            (assignment: { contact_list_id: string }) => ({
+              campaign_id: clonedCampaign.id,
+              contact_list_id: assignment.contact_list_id,
+              assigned_by: user.id,
+              // assigned_at set by database
+            })
+          );
 
           const { error: assignError } = await supabase
             .from('campaign_contact_list_assignments')
             .insert(assignmentsToInsert);
 
           if (assignError) {
-            console.error('Error cloning contact list assignments:', assignError);
-            warnings.push('Contact lists could not be linked. You can add them manually.');
+            console.error(
+              'Error cloning contact list assignments:',
+              assignError
+            );
+            warnings.push(
+              'Contact lists could not be linked. You can add them manually.'
+            );
           }
         }
       } catch (clCatchError) {
         console.error('Error in contact list cloning process:', clCatchError);
-        warnings.push('Contact lists could not be linked. You can add them manually.');
+        warnings.push(
+          'Contact lists could not be linked. You can add them manually.'
+        );
       }
     }
 
     // Return success response
-    return NextResponse.json({
-      success: true,
-      campaign: clonedCampaign,
-      warnings: warnings.length > 0 ? warnings : undefined,
-    }, { status: 201 });
-
+    return NextResponse.json(
+      {
+        success: true,
+        campaign: clonedCampaign,
+        warnings: warnings.length > 0 ? warnings : undefined,
+      },
+      { status: 201 }
+    );
   } catch (error) {
     console.error('Error in campaign clone endpoint:', error);
     return NextResponse.json(
