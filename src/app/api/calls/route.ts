--- conflicted
+++ resolved
@@ -1,11 +1,7 @@
 import { NextRequest, NextResponse } from 'next/server';
 import { verifyAuth, isAuthorizedAdmin } from '@/lib/auth-helpers';
 import { createAdminClient } from '@/lib/supabase/server-admin';
-<<<<<<< HEAD
-import { PaginatedResponse, CallRecordWithDirection } from '@/types/call-record';
-=======
 import { CallRecordWithDirection } from '@/types/call-record';
->>>>>>> abb825f4
 
 export async function GET(request: NextRequest) {
   try {
@@ -20,27 +16,18 @@
     // Check if user is global admin
     const isAdmin = await isAuthorizedAdmin(user);
 
-    // Get query parameters
+    // Get optional company_id filter from query params
     const url = new URL(request.url);
     const companyIdFilter = url.searchParams.get('company_id');
-<<<<<<< HEAD
-    const page = parseInt(url.searchParams.get('page') || '1', 10);
-    const limit = Math.min(parseInt(url.searchParams.get('limit') || '50', 10), 100); // Cap at 100
-    const offset = (page - 1) * limit;
-
-    // Validate pagination parameters
-    if (page < 1) {
-      return NextResponse.json({ error: 'Page must be >= 1' }, { status: 400 });
-    }
-    if (limit < 1 || limit > 100) {
-      return NextResponse.json({ error: 'Limit must be between 1 and 100' }, { status: 400 });
-    }
-=======
->>>>>>> abb825f4
 
     // Validate company_id format if provided
-    if (companyIdFilter && companyIdFilter !== 'all' && companyIdFilter.trim() !== '') {
-      const uuidRegex = /^[0-9a-f]{8}-[0-9a-f]{4}-[0-9a-f]{4}-[0-9a-f]{4}-[0-9a-f]{12}$/i;
+    if (
+      companyIdFilter &&
+      companyIdFilter !== 'all' &&
+      companyIdFilter.trim() !== ''
+    ) {
+      const uuidRegex =
+        /^[0-9a-f]{8}-[0-9a-f]{4}-[0-9a-f]{4}-[0-9a-f]{4}-[0-9a-f]{12}$/i;
       if (!uuidRegex.test(companyIdFilter.trim())) {
         return NextResponse.json(
           { error: `Invalid company ID format: ${companyIdFilter}` },
@@ -77,8 +64,7 @@
           agent_name,
           agent_direction
         )
-      `,
-        { count: 'exact' }
+      `
       )
       .eq('archived', false);
 
@@ -92,10 +78,7 @@
 
       if (companiesError) {
         console.error('Error fetching user companies:', companiesError);
-        return NextResponse.json(
-          { error: 'Access denied' },
-          { status: 403 }
-        );
+        return NextResponse.json({ error: 'Access denied' }, { status: 403 });
       }
 
       if (!companies || companies.length === 0) {
@@ -108,22 +91,10 @@
       userCompanies = companies.map(uc => uc.company_id);
     }
 
-    // Apply company filtering before fetching data for better performance
-    if (isAdmin && companyIdFilter && companyIdFilter !== 'all') {
-      // For admin users with a specific company filter, we can use a more complex query
-      // But since filtering by company requires checking both leads and customers,
-      // we'll keep post-query filtering for now
-    } else if (!isAdmin) {
-      // For non-admin users, we can at least filter by leads.company_id
-      if (userCompanies.length > 0) {
-        // We'll use post-query filtering since we need to check both leads and customers
-      }
-    }
-
-    // Execute query with pagination
-    const { data: calls, error, count } = await query
-      .order('created_at', { ascending: false })
-      .range(offset, offset + limit - 1);
+    // Apply filtering - we'll filter the results after the query to handle both leads and customers
+    const { data: calls, error } = await query.order('created_at', {
+      ascending: false,
+    });
 
     if (error) {
       console.error('Error fetching calls with full details:', {
@@ -131,7 +102,7 @@
         message: error.message,
         details: error.details,
         hint: error.hint,
-        code: error.code
+        code: error.code,
       });
       return NextResponse.json(
         { error: 'Unable to retrieve data', details: error.message },
@@ -152,7 +123,10 @@
         filteredCalls = filteredCalls.filter(call => {
           const leadCompanyId = call.leads?.company_id;
           const customerCompanyId = call.customers?.company_id;
-          return leadCompanyId === companyIdFilter || customerCompanyId === companyIdFilter;
+          return (
+            leadCompanyId === companyIdFilter ||
+            customerCompanyId === companyIdFilter
+          );
         });
       }
       // If no filter or 'all', show all calls (no additional filtering)
@@ -163,7 +137,10 @@
         filteredCalls = filteredCalls.filter(call => {
           const leadCompanyId = call.leads?.company_id;
           const customerCompanyId = call.customers?.company_id;
-          return leadCompanyId === companyIdFilter || customerCompanyId === companyIdFilter;
+          return (
+            leadCompanyId === companyIdFilter ||
+            customerCompanyId === companyIdFilter
+          );
         });
       } else if (companyIdFilter) {
         // User requested a company they don't have access to
@@ -176,37 +153,26 @@
         filteredCalls = filteredCalls.filter(call => {
           const leadCompanyId = call.leads?.company_id;
           const customerCompanyId = call.customers?.company_id;
-          return userCompanies.includes(leadCompanyId) || userCompanies.includes(customerCompanyId);
+          return (
+            userCompanies.includes(leadCompanyId) ||
+            userCompanies.includes(customerCompanyId)
+          );
         });
       }
     }
 
     // Transform calls to include call direction
-    const callsWithDirection: CallRecordWithDirection[] = filteredCalls.map(call => ({
-      ...call,
-      call_direction: call.agents?.agent_direction ? call.agents.agent_direction as 'inbound' | 'outbound' : 'unknown',
-      agent_name: call.agents?.agent_name || null
-    }));
+    const callsWithDirection: CallRecordWithDirection[] = filteredCalls.map(
+      call => ({
+        ...call,
+        call_direction: call.agents?.agent_direction
+          ? (call.agents.agent_direction as 'inbound' | 'outbound')
+          : 'unknown',
+        agent_name: call.agents?.agent_name || null,
+      })
+    );
 
-<<<<<<< HEAD
-    // Calculate pagination metadata
-    const totalPages = Math.ceil((count || 0) / limit);
-    const response: PaginatedResponse<CallRecordWithDirection> = {
-      data: callsWithDirection,
-      pagination: {
-        page,
-        limit,
-        total: count || 0,
-        totalPages,
-        hasNext: page < totalPages,
-        hasPrev: page > 1
-      }
-    };
-
-    return NextResponse.json(response);
-=======
     return NextResponse.json(callsWithDirection);
->>>>>>> abb825f4
   } catch (error) {
     console.error('Error in calls API:', error);
     return NextResponse.json(
