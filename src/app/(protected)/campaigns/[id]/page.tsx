--- conflicted
+++ resolved
@@ -17,13 +17,11 @@
   params: Promise<{ id: string }>;
 }
 
-<<<<<<< HEAD
-type TabType = 'overview' | 'contacts' | 'executions';
-=======
 type TabType = 'overview' | 'contacts' | 'leads' | 'executions' | 'report';
->>>>>>> 66ab19c7
-
-export default function CampaignDetailPage({ params }: CampaignDetailPageProps) {
+
+export default function CampaignDetailPage({
+  params,
+}: CampaignDetailPageProps) {
   const router = useRouter();
   const { selectedCompany } = useCompany();
   const [campaignId, setCampaignId] = useState<string | null>(null);
@@ -33,7 +31,8 @@
   const [loading, setLoading] = useState(true);
   const [error, setError] = useState<string | null>(null);
   const [activeTab, setActiveTab] = useState<TabType>('overview');
-  const [companyTimezone, setCompanyTimezone] = useState<string>('America/New_York');
+  const [companyTimezone, setCompanyTimezone] =
+    useState<string>('America/New_York');
 
   useEffect(() => {
     params.then(p => setCampaignId(p.id));
@@ -63,7 +62,9 @@
       setCampaign(campaignResult.campaign);
 
       // Fetch metrics
-      const metricsResponse = await fetch(`/api/campaigns/${campaignId}/metrics`);
+      const metricsResponse = await fetch(
+        `/api/campaigns/${campaignId}/metrics`
+      );
       const metricsResult = await metricsResponse.json();
 
       if (metricsResult.success) {
@@ -80,7 +81,6 @@
       if (!countError && count !== null) {
         setLeadCount(count);
       }
-
     } catch (err) {
       console.error('Error fetching campaign:', err);
       setError(err instanceof Error ? err.message : 'Failed to load campaign');
@@ -93,11 +93,15 @@
     if (!selectedCompany?.id) return;
 
     try {
-      const response = await fetch(`/api/companies/${selectedCompany.id}/settings`);
+      const response = await fetch(
+        `/api/companies/${selectedCompany.id}/settings`
+      );
       const result = await response.json();
 
       if (result.success && result.settings) {
-        const tzSetting = result.settings.find((s: any) => s.setting_key === 'company_timezone');
+        const tzSetting = result.settings.find(
+          (s: any) => s.setting_key === 'company_timezone'
+        );
         if (tzSetting) {
           setCompanyTimezone(tzSetting.setting_value || 'America/New_York');
         }
@@ -122,7 +126,7 @@
           table: 'campaigns',
           filter: `id=eq.${campaignId}`,
         },
-        (payload) => {
+        payload => {
           console.log('Campaign updated:', payload);
           fetchCampaignData();
         }
@@ -140,7 +144,7 @@
           table: 'campaign_executions',
           filter: `campaign_id=eq.${campaignId}`,
         },
-        (payload) => {
+        payload => {
           console.log('Execution updated:', payload);
           fetchCampaignData();
         }
@@ -171,7 +175,10 @@
       <div className={styles.errorContainer}>
         <h2>Error Loading Campaign</h2>
         <p>{error || 'Campaign not found'}</p>
-        <button onClick={() => router.push('/campaigns')} className={styles.backButton}>
+        <button
+          onClick={() => router.push('/campaigns')}
+          className={styles.backButton}
+        >
           <ArrowLeft size={16} />
           Back to Campaigns
         </button>
@@ -182,7 +189,10 @@
   return (
     <div className={styles.campaignDetailPage}>
       {/* Back Button */}
-      <button onClick={() => router.push('/campaigns')} className={styles.backLink}>
+      <button
+        onClick={() => router.push('/campaigns')}
+        className={styles.backLink}
+      >
         <ArrowLeft size={16} />
         Back to Campaigns
       </button>
@@ -225,10 +235,7 @@
       {/* Tab Content */}
       <div className={styles.tabContent}>
         {activeTab === 'overview' && (
-          <CampaignOverview
-            campaign={campaign}
-            metrics={metrics}
-          />
+          <CampaignOverview campaign={campaign} metrics={metrics} />
         )}
 
         {activeTab === 'contacts' && (
@@ -253,17 +260,6 @@
             companyTimezone={companyTimezone}
           />
         )}
-<<<<<<< HEAD
-=======
-
-        {activeTab === 'report' && (
-          <CampaignReport
-            campaign={campaign}
-            metrics={metrics}
-            onRefresh={fetchCampaignData}
-          />
-        )}
->>>>>>> 66ab19c7
       </div>
     </div>
   );
