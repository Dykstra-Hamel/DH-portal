'use client';

import { useEffect, useState, useCallback } from 'react';
import { createClient } from '@/lib/supabase/client';
import { User } from '@supabase/supabase-js';
import { useRouter } from 'next/navigation';
import { useCompanyRole, useIsCompanyAdminAny } from '@/hooks/useCompanyRole';
import { isAuthorizedAdminSync } from '@/lib/auth-helpers';
import { useCompany } from '@/contexts/CompanyContext';
import { adminAPI } from '@/lib/api-client';
import {
  Save,
  AlertCircle,
  CheckCircle,
  Copy,
  Check,
  RefreshCw,
} from 'lucide-react';
import KnowledgeBase from '@/components/KnowledgeBase/KnowledgeBase';
import AccountLinking from '@/components/AccountLinking/AccountLinking';
import AutomationSettings from '@/components/Automation/AutomationSettings';
import NotificationPreferences from '@/components/NotificationPreferences/NotificationPreferences';
import styles from './page.module.scss';

interface Profile {
  id: string;
  first_name: string;
  last_name: string;
  email: string;
  role?: string;
}

interface Company {
  id: string;
  name: string;
}

interface UserCompany {
  id: string;
  user_id: string;
  company_id: string;
  role: string;
  is_primary: boolean;
  companies: Company;
}

interface CompanySetting {
  value: any;
  type: string;
  description: string;
}

interface CompanySettings {
  [key: string]: CompanySetting;
}

export default function SettingsPage() {
  const [user, setUser] = useState<User | null>(null);
  const [profile, setProfile] = useState<Profile | null>(null);
  const [loading, setLoading] = useState(true);
  const [settings, setSettings] = useState<CompanySettings>({});
  const [settingsLoading, setSettingsLoading] = useState(false);
  const [saving, setSaving] = useState(false);
  const [message, setMessage] = useState<{
    type: 'success' | 'error';
    text: string;
  } | null>(null);
  const [activeTab, setActiveTab] = useState<'knowledge-base' | 'automation'>(
    'automation'
  );
  const [activeSection, setActiveSection] = useState<'user' | 'company'>(
    'user'
  );
  const router = useRouter();

  // Use global company context
  const { selectedCompany, isLoading: contextLoading } = useCompany();

  const {
    isAdminForAnyCompany,
    adminCompanies,
    isLoading: roleLoading,
  } = useIsCompanyAdminAny();
  const { isCompanyAdmin } = useCompanyRole(selectedCompany?.id || '');

  // Check if user is global admin
  const isGlobalAdmin = profile ? isAuthorizedAdminSync(profile) : false;

  useEffect(() => {
    const supabase = createClient();

    const getSessionAndData = async () => {
      const {
        data: { session },
      } = await supabase.auth.getSession();

      if (!session?.user) {
        router.push('/login');
        return;
      }

      setUser(session.user);

      // Get user profile
      const { data: profileData, error: profileError } = await supabase
        .from('profiles')
        .select('*')
        .eq('id', session.user.id)
        .single();

      if (!profileError && profileData) {
        setProfile(profileData);
      }

      setLoading(false);
    };

    getSessionAndData();

    // Listen for auth changes
    const {
      data: { subscription },
    } = supabase.auth.onAuthStateChange(async (_, session) => {
      if (!session?.user) {
        router.push('/login');
      }
    });

    return () => subscription.unsubscribe();
  }, [router]);

  const fetchSettings = useCallback(async () => {
    if (!selectedCompany?.id) return;

    try {
      setSettingsLoading(true);
      const response = await fetch(
        `/api/companies/${selectedCompany.id}/settings`
      );

      if (!response.ok) {
        throw new Error('Failed to fetch settings');
      }

      const { settings: fetchedSettings } = await response.json();
      setSettings(fetchedSettings || {});
    } catch (error) {
      console.error('Error fetching settings:', error);
      setMessage({ type: 'error', text: 'Failed to load settings' });
    } finally {
      setSettingsLoading(false);
    }
  }, [selectedCompany?.id]);

  // Fetch settings when company is selected or changes
  useEffect(() => {
    if (
      !contextLoading &&
      selectedCompany &&
      (isCompanyAdmin || isGlobalAdmin)
    ) {
      fetchSettings();
    }
  }, [
    contextLoading,
    selectedCompany,
    isCompanyAdmin,
    isGlobalAdmin,
    fetchSettings,
  ]);

  const handleSettingChange = (key: string, value: any) => {
    setSettings(prev => ({
      ...prev,
      [key]: {
        ...prev[key],
        value,
      },
    }));
  };

  const handleSave = async () => {
    if (!selectedCompany?.id) return;

    try {
      setSaving(true);
      setMessage(null);

      const response = await fetch(
        `/api/companies/${selectedCompany.id}/settings`,
        {
          method: 'PUT',
          headers: {
            'Content-Type': 'application/json',
          },
          body: JSON.stringify({ settings }),
        }
      );

      if (!response.ok) {
        throw new Error('Failed to save settings');
      }

      setMessage({ type: 'success', text: 'Settings saved successfully!' });
    } catch (error) {
      console.error('Error saving settings:', error);
      setMessage({ type: 'error', text: 'Failed to save settings' });
    } finally {
      setSaving(false);
    }
  };

  if (loading || roleLoading || contextLoading) {
    return <div className={styles.loading}>Loading...</div>;
  }

  if (!user || !profile) {
    return <div className={styles.loading}>Redirecting...</div>;
  }

  // Show user settings to all users, company settings only to admins
  const showCompanySettings = isAdminForAnyCompany || isGlobalAdmin;

  return (
    <div className={styles.container}>
      <main className={styles.main}>
        {/* Main Section Navigation */}
        <div className={styles.tabs}>
          <button
            className={`${styles.tab} ${activeSection === 'user' ? styles.active : ''}`}
            onClick={() => setActiveSection('user')}
          >
            User Settings
          </button>
          {showCompanySettings && (
            <button
              className={`${styles.tab} ${activeSection === 'company' ? styles.active : ''}`}
              onClick={() => setActiveSection('company')}
            >
              Company Settings
            </button>
          )}
        </div>

        {/* User Settings Section */}
        {activeSection === 'user' && (
          <div className={styles.settingsSection}>
            <div className={styles.settingsForm}>
              {/* Profile Information */}
              <div className={styles.settingGroup}>
                <h3 className={styles.groupTitle}>Profile Information</h3>
                <p className={styles.groupDescription}>
                  Your personal account information.
                </p>

                <div className={styles.setting}>
                  <div className={styles.settingInfo}>
                    <label className={styles.settingLabel}>Name</label>
                    <p className={styles.settingDescription}>
                      {profile?.first_name} {profile?.last_name}
                    </p>
                  </div>
                </div>

                <div className={styles.setting}>
                  <div className={styles.settingInfo}>
                    <label className={styles.settingLabel}>Email</label>
                    <p className={styles.settingDescription}>
                      {profile?.email || user?.email}
                    </p>
                  </div>
                </div>
              </div>

              {/* Email Notification Preferences */}
              {selectedCompany && (
                <div className={styles.settingGroup}>
                  <NotificationPreferences companyId={selectedCompany.id} />
                </div>
              )}
              {/* Linked Accounts */}
              <div className={styles.settingGroup}>
                <AccountLinking user={user} />
              </div>
            </div>
          </div>
        )}

        {/* Company Settings Section */}
        {activeSection === 'company' && showCompanySettings && (
          <>
            {selectedCompany ? (
              <div className={styles.settingsSection}>
<<<<<<< HEAD
=======
                <h2 className={styles.sectionTitle}>
                  Settings for {selectedCompany.name}
                </h2>

>>>>>>> e0e5db92
                {message && (
                  <div className={`${styles.message} ${styles[message.type]}`}>
                    {message.type === 'success' ? (
                      <CheckCircle size={16} />
                    ) : (
                      <AlertCircle size={16} />
                    )}
                    {message.text}
                  </div>
                )}

                {/* Tab Navigation */}
                <div className={styles.tabNavigation}>
                  <button
                    className={`${styles.tabButton} ${activeTab === 'automation' ? styles.active : ''}`}
                    onClick={() => setActiveTab('automation')}
                  >
                    Automation
                  </button>
                  <button
                    className={`${styles.tabButton} ${activeTab === 'knowledge-base' ? styles.active : ''}`}
                    onClick={() => setActiveTab('knowledge-base')}
                  >
                    Knowledge Base
                  </button>
                </div>

                {settingsLoading ? (
                  <div className={styles.settingsLoading}>
                    Loading settings...
                  </div>
                ) : (
                  <div className={styles.settingsForm}>
                    {/* Automation Tab */}
                    {activeTab === 'automation' && (
                      <div className={styles.automationSection}>
                        <AutomationSettings companyId={selectedCompany.id} />
                      </div>
                    )}

                    {/* Knowledge Base Tab */}
                    {activeTab === 'knowledge-base' && (
                      <div className={styles.knowledgeBaseSection}>
                        <KnowledgeBase companyId={selectedCompany.id} />
                      </div>
                    )}
                  </div>
                )}
              </div>
            ) : (
              <div className={styles.settingsSection}>
                <div className={styles.message}>
                  <AlertCircle size={16} />
                  Please select a company from the header dropdown to view
                  settings.
                </div>
              </div>
            )}
          </>
        )}
      </main>
    </div>
  );
}<|MERGE_RESOLUTION|>--- conflicted
+++ resolved
@@ -225,16 +225,16 @@
     <div className={styles.container}>
       <main className={styles.main}>
         {/* Main Section Navigation */}
-        <div className={styles.tabs}>
+        <div className={styles.mainNavigation}>
           <button
-            className={`${styles.tab} ${activeSection === 'user' ? styles.active : ''}`}
+            className={`${styles.mainNavButton} ${activeSection === 'user' ? styles.active : ''}`}
             onClick={() => setActiveSection('user')}
           >
             User Settings
           </button>
           {showCompanySettings && (
             <button
-              className={`${styles.tab} ${activeSection === 'company' ? styles.active : ''}`}
+              className={`${styles.mainNavButton} ${activeSection === 'company' ? styles.active : ''}`}
               onClick={() => setActiveSection('company')}
             >
               Company Settings
@@ -245,6 +245,8 @@
         {/* User Settings Section */}
         {activeSection === 'user' && (
           <div className={styles.settingsSection}>
+            <h2 className={styles.sectionTitle}>User Settings</h2>
+
             <div className={styles.settingsForm}>
               {/* Profile Information */}
               <div className={styles.settingGroup}>
@@ -271,7 +273,6 @@
                   </div>
                 </div>
               </div>
-
               {/* Email Notification Preferences */}
               {selectedCompany && (
                 <div className={styles.settingGroup}>
@@ -291,13 +292,10 @@
           <>
             {selectedCompany ? (
               <div className={styles.settingsSection}>
-<<<<<<< HEAD
-=======
                 <h2 className={styles.sectionTitle}>
                   Settings for {selectedCompany.name}
                 </h2>
 
->>>>>>> e0e5db92
                 {message && (
                   <div className={`${styles.message} ${styles[message.type]}`}>
                     {message.type === 'success' ? (
