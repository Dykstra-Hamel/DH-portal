--- conflicted
+++ resolved
@@ -1,10 +1,6 @@
 /**
  * DH Widget - Built from Source
-<<<<<<< HEAD
- * Generated: 2025-08-12T19:35:21.506Z
-=======
  * Generated: 2025-08-13T03:59:24.570Z
->>>>>>> 78b1cfbd
  * Source files: widget-state.js, widget-utils.js, widget-styles.js, widget-ui.js, widget-logic.js, widget-forms.js, widget-api.js, embed-main.js
  */
 
