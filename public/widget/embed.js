--- conflicted
+++ resolved
@@ -1,9 +1,6 @@
 /**
  * DH Widget - Built from Source
-<<<<<<< HEAD
-=======
- * Generated: 2025-08-29T15:26:26.122Z
->>>>>>> 56c6d309
+
  * Source files: widget-state.js, widget-utils.js, widget-styles.js, widget-ui.js, widget-logic.js, widget-forms.js, widget-api.js, embed-main.js
  */
 
