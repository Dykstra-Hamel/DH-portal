--- conflicted
+++ resolved
@@ -282,10 +282,6 @@
 
       const extractGclidFromCookies = () => {
         try {
-<<<<<<< HEAD
-          
-=======
->>>>>>> 6c5edcd5
           // Method 1: Google Ads Conversion Cookies (_gac_*)
           const gclid = extractFromGacCookies();
           if (gclid) {
@@ -315,11 +311,6 @@
           if (crossDomainGclid) {
             return crossDomainGclid;
           }
-<<<<<<< HEAD
-          
-=======
-
->>>>>>> 6c5edcd5
           return null;
         } catch (error) {
           console.warn('Error extracting GCLID from cookies:', error);
@@ -661,11 +652,6 @@
           timestamp: new Date().toISOString(),
           collected_at: 'widget_load',
         };
-<<<<<<< HEAD
-        
-=======
-
->>>>>>> 6c5edcd5
         return attribution;
       };
 
@@ -1092,15 +1078,6 @@
           }
 
           // 4. Store in localStorage for widget-specific tracking
-<<<<<<< HEAD
-          localStorage.setItem('dh_gtm_gclid_' + config.companyId, JSON.stringify({
-            gclid: gclid,
-            timestamp: Date.now(),
-            persisted_by: 'widget'
-          }));
-
-
-=======
           localStorage.setItem(
             'dh_gtm_gclid_' + config.companyId,
             JSON.stringify({
@@ -1109,7 +1086,7 @@
               persisted_by: 'widget',
             })
           );
->>>>>>> 6c5edcd5
+          
         } catch (error) {
           console.warn('Error persisting GCLID for GTM:', error);
         }
@@ -1364,11 +1341,7 @@
               cross_domain_data: null,
               gtm_integration: null,
             };
-<<<<<<< HEAD
-            
-=======
-
->>>>>>> 6c5edcd5
+
             return limitedAttribution;
           }
         },
@@ -1426,10 +1399,6 @@
             const newAttributionData = collectGTMAttributionData();
             widgetState.attributionData = newAttributionData;
             persistAttributionData(newAttributionData);
-<<<<<<< HEAD
-            
-=======
->>>>>>> 6c5edcd5
           } catch (error) {
             console.warn(
               'Error updating attribution on consent change:',
@@ -1502,10 +1471,6 @@
               progressiveFormManager.performAutoSave();
             }
           }, widgetState.formState.autoSaveInterval);
-<<<<<<< HEAD
-          
-=======
->>>>>>> 6c5edcd5
         },
 
         shouldAutoSave: () => {
@@ -1535,10 +1500,6 @@
 
         performAutoSave: async () => {
           try {
-<<<<<<< HEAD
-            
-=======
->>>>>>> 6c5edcd5
             // Calculate completion status
             const completionStatus =
               progressiveFormManager.calculateStepCompletion();
@@ -1588,11 +1549,6 @@
 
               if (response.ok) {
                 widgetState.formState.lastSaved = new Date().toISOString();
-<<<<<<< HEAD
-                
-=======
-
->>>>>>> 6c5edcd5
                 // Show subtle save indicator
                 progressiveFormManager.showSaveIndicator();
               }
@@ -1624,15 +1580,10 @@
 
         calculateStepCompletion: () => {
           const steps = {
-<<<<<<< HEAD
-            pest_issue: widgetState.formData.pestType ? 100 : 0,
-            address: (widgetState.formData.address ? 50 : 0) + (widgetState.formData.latitude ? 50 : 0),
-=======
             pest_issue: widgetState.formData.pestIssue ? 100 : 0,
             address:
               (widgetState.formData.address ? 50 : 0) +
               (widgetState.formData.latitude ? 50 : 0),
->>>>>>> 6c5edcd5
             home_size: widgetState.formData.homeSize ? 100 : 0,
             contact:
               (widgetState.formData.contactInfo.name ? 34 : 0) +
@@ -2143,10 +2094,6 @@
 
         widgetState.attributionData = attributionData;
         persistAttributionData(attributionData);
-<<<<<<< HEAD
-        
-=======
->>>>>>> 6c5edcd5
       };
 
       // US States data for dropdown
@@ -2797,8 +2744,6 @@
         font-size: 14px;
       }
       
-<<<<<<< HEAD
-=======
       /* Button widget styles */
       .dh-widget-button {
         background: ${primaryColor};
@@ -2826,7 +2771,6 @@
         box-shadow: 0 2px 4px rgba(0, 0, 0, 0.1);
       }
       
->>>>>>> 6c5edcd5
       /* Modal styles */
       .dh-modal-overlay {
         position: fixed;
@@ -2873,12 +2817,7 @@
         justify-content: center;
         cursor: pointer;
         font-size: 18px;
-<<<<<<< HEAD
-        font-weight: bold;
-        color: #6b7280;
-=======
         color: #374151;
->>>>>>> 6c5edcd5
         transition: all 0.2s ease;
         z-index: 10;
         box-shadow: 0 2px 8px rgba(0, 0, 0, 0.2);
@@ -2890,10 +2829,6 @@
         box-shadow: 0 4px 12px rgba(0, 0, 0, 0.2);
       }
       
-<<<<<<< HEAD
-=======
-      
->>>>>>> 6c5edcd5
       .dh-modal-body .dh-form-widget {
         margin: 0;
         box-shadow: none;
@@ -2915,7 +2850,6 @@
         margin: 0 24px;
       }
       
-<<<<<<< HEAD
       /* Button widget styles */
       .dh-widget-button {
         background: ${primaryColor};
@@ -2936,8 +2870,6 @@
         box-shadow: 0 4px 8px rgba(0, 0, 0, 0.15);
       }
       
-=======
->>>>>>> 6c5edcd5
       /* Mobile modal adjustments */
       @media (max-width: 768px) {
         .dh-modal-overlay {
@@ -2959,11 +2891,8 @@
         .dh-widget-button {
           padding: 14px 28px;
           font-size: 16px;
-<<<<<<< HEAD
-=======
           width: 100%;
           max-width: 300px;
->>>>>>> 6c5edcd5
         }
       }`;
         document.head.appendChild(styleElement);
@@ -2981,10 +2910,6 @@
         createStyles(colors);
       };
 
-<<<<<<< HEAD
-      // Create inline form widget
-=======
->>>>>>> 6c5edcd5
       // Create button for modal trigger
       const createButton = () => {
         const button = document.createElement('button');
@@ -3046,25 +2971,14 @@
       };
 
       // Open modal function
-<<<<<<< HEAD
-=======
       // Track if modal widget has been created
       let modalWidgetCreated = false;
       
->>>>>>> 6c5edcd5
       const openModal = () => {
         const modal = document.getElementById('dh-modal-overlay');
         const modalBody = document.getElementById('dh-modal-body');
 
         if (modal && modalBody) {
-<<<<<<< HEAD
-          // Clear any existing content
-          modalBody.innerHTML = '';
-
-          // Create the widget inside the modal
-          const widget = createInlineWidget();
-          modalBody.appendChild(widget.formWidget);
-=======
           // Only create widget on first open, then reuse the existing one
           if (!modalWidgetCreated) {
             modalBody.innerHTML = '';
@@ -3072,7 +2986,6 @@
             modalBody.appendChild(widget.formWidget);
             modalWidgetCreated = true;
           }
->>>>>>> 6c5edcd5
 
           // Show modal
           modal.style.display = 'flex';
@@ -3094,8 +3007,6 @@
         if (modal) {
           modal.style.display = 'none';
           document.body.style.overflow = ''; // Restore scroll
-<<<<<<< HEAD
-=======
           // State is automatically preserved since we're not destroying the widget
         }
       };
@@ -3106,7 +3017,6 @@
         const modalBody = document.getElementById('dh-modal-body');
         if (modalBody) {
           modalBody.innerHTML = '';
->>>>>>> 6c5edcd5
         }
       };
 
@@ -3176,12 +3086,8 @@
         formWidget.appendChild(header);
         formWidget.appendChild(content);
 
-<<<<<<< HEAD
-        // Note: DOM insertion is now handled by the init function
-=======
         // Insert widget into DOM - check for container ID first (for React integration)
         const containerId = scriptTag.getAttribute('data-container-id');
->>>>>>> 6c5edcd5
 
         return {
           formWidget: formWidget,
@@ -3539,14 +3445,6 @@
 
           try {
             const validationResult = await validateServiceArea();
-<<<<<<< HEAD
-            
-            if (validationResult.served) {
-              // User is in service area, save partial lead and proceed to urgency step
-              console.log('Address is in service area, saving partial lead and proceeding to urgency step');
-              
-              const partialSaveResult = await savePartialLead(validationResult, 'address_validated');
-=======
 
             if (validationResult.served) {
               // User is in service area, save partial lead and proceed to contact step
@@ -3555,22 +3453,17 @@
                 validationResult,
                 'address_validated'
               );
->>>>>>> 6c5edcd5
               if (!partialSaveResult.success) {
                 console.warn(
                   'Failed to save partial lead, but continuing with form flow:',
                   partialSaveResult.error
                 );
               }
-<<<<<<< HEAD
               
               showStep('urgency');
               setupStepValidation('urgency');
-=======
-
-              showStep('contact');
-              setupStepValidation('contact');
->>>>>>> 6c5edcd5
+
+
             } else {
               // User is out of service area, do not save partial lead, show end-stop step
               showStep('out-of-service');
@@ -3578,14 +3471,9 @@
           } catch (error) {
             console.error('Service area validation error:', error);
             // On error, allow user to proceed (graceful fallback)
-<<<<<<< HEAD
             console.log('Validation failed, proceeding with graceful fallback');
             showStep('urgency');
             setupStepValidation('urgency');
-=======
-            showStep('contact');
-            setupStepValidation('contact');
->>>>>>> 6c5edcd5
           } finally {
             // Reset button state
             if (addressNext) {
@@ -3669,12 +3557,6 @@
       window.validateServiceArea = async () => {
         const { latitude, longitude } = widgetState.formData;
         const zipCode = widgetState.formData.addressZip;
-<<<<<<< HEAD
-        
-        
-=======
-
->>>>>>> 6c5edcd5
         if (!latitude || !longitude) {
           console.warn('No coordinates available for service area validation');
           return { served: false, error: 'No coordinates available' };
@@ -3687,17 +3569,6 @@
             longitude: parseFloat(longitude),
             zipCode: zipCode,
           };
-<<<<<<< HEAD
-          
-          
-          const response = await fetch(`${config.baseUrl}/api/service-areas/validate`, {
-            method: 'POST',
-            headers: {
-              'Content-Type': 'application/json',
-            },
-            body: JSON.stringify(requestData),
-          });
-=======
 
           const response = await fetch(
             `${config.baseUrl}/api/service-areas/validate`,
@@ -3709,7 +3580,6 @@
               body: JSON.stringify(requestData),
             }
           );
->>>>>>> 6c5edcd5
 
           if (!response.ok) {
             const errorText = await response.text();
@@ -3845,11 +3715,6 @@
           }
 
           const result = await response.json();
-<<<<<<< HEAD
-          
-=======
-
->>>>>>> 6c5edcd5
           if (result.success && result.hasPartialLead && !result.expired) {
             return result;
           }
@@ -3926,16 +3791,11 @@
           console.log('Form data recovered successfully:', {
             stepCompleted: recoveryData.stepCompleted,
             hasAddress: !!formData.address,
-<<<<<<< HEAD
-            hasPestType: !!formData.pestType,
-            hasContact: !!(formData.contactInfo && (formData.contactInfo.name || formData.contactInfo.email))
-=======
             hasPestIssue: !!formData.pestIssue,
             hasContact: !!(
               formData.contactInfo &&
               (formData.contactInfo.name || formData.contactInfo.email)
             ),
->>>>>>> 6c5edcd5
           });
 
           return true;
@@ -3952,13 +3812,8 @@
           const detailsList = document.getElementById('dh-recovery-details');
           if (detailsList && recoveryData.formData) {
             detailsList.innerHTML = '';
-<<<<<<< HEAD
-            
-            if (recoveryData.formData.pestType) {
-=======
 
             if (recoveryData.formData.pestIssue) {
->>>>>>> 6c5edcd5
               const li = document.createElement('li');
               li.textContent = `Pest issue: ${recoveryData.formData.pestType}`;
               detailsList.appendChild(li);
@@ -4098,10 +3953,6 @@
             if (displayMode) displayMode.style.display = 'block';
             if (addressNext) addressNext.disabled = false;
           }
-<<<<<<< HEAD
-          
-=======
->>>>>>> 6c5edcd5
         } catch (error) {
           console.error('Error populating address fields:', error);
         }
@@ -4118,10 +3969,6 @@
           if (nameInput) nameInput.value = contactInfo.name || '';
           if (phoneInput) phoneInput.value = contactInfo.phone || '';
           if (emailInput) emailInput.value = contactInfo.email || '';
-<<<<<<< HEAD
-          
-=======
->>>>>>> 6c5edcd5
         } catch (error) {
           console.error('Error populating contact fields:', error);
         }
@@ -4129,7 +3976,6 @@
 
       window.populatePestIssueField = () => {
         try {
-<<<<<<< HEAD
           if (widgetState.formData.pestType) {
             // Find and select the pest option
             const pestOptions = document.querySelectorAll('.dh-pest-option');
@@ -4142,22 +3988,6 @@
               }
             });
             console.log('Pest issue field populated:', widgetState.formData.pestType);
-=======
-          if (widgetState.formData.pestIssue) {
-            // Find the pest issue radio button and select it
-            const pestRadios = document.querySelectorAll(
-              'input[name="pest-issue"]'
-            );
-            pestRadios.forEach(radio => {
-              if (radio.value === widgetState.formData.pestIssue) {
-                radio.checked = true;
-              }
-            });
-            console.log(
-              'Pest issue field populated:',
-              widgetState.formData.pestIssue
-            );
->>>>>>> 6c5edcd5
           }
         } catch (error) {
           console.error('Error populating pest issue field:', error);
